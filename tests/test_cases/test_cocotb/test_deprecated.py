--- conflicted
+++ resolved
@@ -112,7 +112,6 @@
 
 
 @cocotb.test()
-<<<<<<< HEAD
 async def test_assigning_structure_deprecated(dut):
     """signal <= ctypes.Structure assignment is deprecated"""
 
@@ -129,12 +128,13 @@
     await Timer(1, 'step')
 
     assert dut.stream_in_data_wide == BinaryValue(value=bytes(e), n_bits=len(dut.stream_in_data_wide))
-=======
+
+    
+@cocotb.test()
 async def test_expect_error_bool_deprecated(_):
     async def t():
         pass
     with assert_deprecated():
         cocotb.test(expect_error=True)(t)
     with assert_deprecated():
-        cocotb.test(expect_error=False)(t)
->>>>>>> 033fb612
+        cocotb.test(expect_error=False)(t)