--- conflicted
+++ resolved
@@ -669,7 +669,6 @@
 
     yield Timer(100) #Make it do something with time
 
-<<<<<<< HEAD
 @cocotb.coroutine
 def null_coroutine():
     yield NullTrigger()
@@ -688,7 +687,6 @@
         yield null_coroutine()
 
     yield Timer(100)
-=======
 
 # This is essentially six.exec_
 if sys.version_info.major == 3:
@@ -724,5 +722,4 @@
     ret = yield return_it(42)
     if ret != 42:
         raise TestFailure("Return statement did not work")
-    """))
->>>>>>> 6e16d285
+    """))