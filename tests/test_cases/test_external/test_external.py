#!/usr/bin/env python

# Copyright (c) 2013, 2018 Potential Ventures Ltd
# Copyright (c) 2013 SolarFlare Communications Inc
# All rights reserved.
#
# Redistribution and use in source and binary forms, with or without
# modification, are permitted provided that the following conditions are met:
#     * Redistributions of source code must retain the above copyright
#       notice, this list of conditions and the following disclaimer.
#     * Redistributions in binary form must reproduce the above copyright
#       notice, this list of conditions and the following disclaimer in the
#       documentation and/or other materials provided with the distribution.
#     * Neither the name of Potential Ventures Ltd,
#       SolarFlare Communications Inc nor the
#       names of its contributors may be used to endorse or promote products
#       derived from this software without specific prior written permission.
#
# THIS SOFTWARE IS PROVIDED BY THE COPYRIGHT HOLDERS AND CONTRIBUTORS "AS IS" AND
# ANY EXPRESS OR IMPLIED WARRANTIES, INCLUDING, BUT NOT LIMITED TO, THE IMPLIED
# WARRANTIES OF MERCHANTABILITY AND FITNESS FOR A PARTICULAR PURPOSE ARE
# DISCLAIMED. IN NO EVENT SHALL POTENTIAL VENTURES LTD BE LIABLE FOR ANY
# DIRECT, INDIRECT, INCIDENTAL, SPECIAL, EXEMPLARY, OR CONSEQUENTIAL DAMAGES
# (INCLUDING, BUT NOT LIMITED TO, PROCUREMENT OF SUBSTITUTE GOODS OR SERVICES;
# LOSS OF USE, DATA, OR PROFITS; OR BUSINESS INTERRUPTION) HOWEVER CAUSED AND
# ON ANY THEORY OF LIABILITY, WHETHER IN CONTRACT, STRICT LIABILITY, OR TORT
# (INCLUDING NEGLIGENCE OR OTHERWISE) ARISING IN ANY WAY OUT OF THE USE OF THIS
# SOFTWARE, EVEN IF ADVISED OF THE POSSIBILITY OF SUCH DAMAGE.

"""
A set of tests that demonstrate cocotb functionality

Also used a regression test of cocotb capabilities
"""

import threading
import time
import cocotb
import pdb
from cocotb.result import ReturnValue, TestFailure
from cocotb.triggers import Timer, Join, RisingEdge, ReadOnly, Edge, ReadWrite
from cocotb.clock import Clock
from cocotb.decorators import external
from cocotb.utils import get_sim_time



# Tests relating to calling convention and operation

def return_two(dut):
    # dut._log.info("Sleeping")
    return 2


@cocotb.function
def yield_to_readwrite(dut):
    yield RisingEdge(dut.clk)
    dut._log.info("Returning from yield_to_readwrite")
    yield RisingEdge(dut.clk)
    dut._log.info("Returning from yield_to_readwrite")
    yield Timer(1, "ns")
    raise ReturnValue(2)


def calls_cocotb_function(dut):
    return yield_to_readwrite(dut)


def print_sim_time(dut, base_time):
    # We are not calling out here so time should not advance
    # And should also remain consistent
    for _ in range(5):
        _t = get_sim_time('ns')
        dut._log.info("Time reported = %d", _t)
        if _t != base_time:
            raise TestFailure("Time reported does not match base_time %f != %f" %
                              (_t, base_time))
    dut._log.info("external function has ended")


@cocotb.coroutine
def clock_monitor(dut):
    count = 0
    while True:
        yield RisingEdge(dut.clk)
        yield Timer(1000)
        count += 1

@cocotb.test()
def test_time_in_external(dut):
    """Test that the simulation time does not advance if the wrapped external
    routine does not itself yield"""
    clk_gen = cocotb.fork(Clock(dut.clk, 100).start())
    yield Timer(10, 'ns')
    time = get_sim_time('ns')
    dut._log.info("Time at start of test = %d" % time)
    for i in range(100):
        dut._log.info("Loop call %d" % i)
        yield external(print_sim_time)(dut, time)

    time_now = get_sim_time('ns')
    yield Timer(10, 'ns')

    if time != time_now:
        raise TestFailure("Time has elapsed over external call")

@cocotb.function
def wait_cycles(dut, n):
    for _ in range(n):
        yield RisingEdge(dut.clk)

<<<<<<< HEAD
@cocotb.function
def yield_to_next_clock(dut):
    yield RisingEdge(dut.clk)


def test_ext_instantaneous_return(dut):
    yield_to_next_clock(dut)
    return get_sim_time('ps')


@cocotb.test(expect_fail=False)
def test_instantaneous_return(dut):
    """Test that the simulation time does not advance between the final
    function call in the external and the calling coroutine continuing"""
    period = 100
    clk_gen = cocotb.fork(Clock(dut.clk, period).start())
    yield Timer(10, 'ns')
    ext_sim_time = yield cocotb.external(test_ext_instantaneous_return)(dut)
    cur_sim_time = get_sim_time('ps')
    if cur_sim_time != ext_sim_time:
        raise TestFailure("Time reported does not match expected time %d ps != %d ps" %
                            (cur_sim_time, ext_sim_time))


@cocotb.test(expect_fail=False)
def test_ext_call_return(dut):
    """Test ability to yield on an external non cocotb coroutine decorated
    function"""
    mon = cocotb.scheduler.queue(clock_monitor(dut))
    clk_gen = cocotb.fork(Clock(dut.clk, 100).start())
    value = yield external(test_ext_function)(dut)
    dut._log.info("Value was %d" % value)
=======
def wait_cycles_wrapper(dut, n):
    return wait_cycles(dut, n)
>>>>>>> 7aa37d20

@cocotb.test()
def test_time_in_external_yield(dut):
    """Test that an external function calling back into a cocotb function
    takes the expected amount of time"""
    clk_gen = cocotb.fork(Clock(dut.clk, 100).start())
    yield Timer(10, 'ns')
    for n in range(5):
        for i in range(20):
            yield RisingEdge(dut.clk)
            time = get_sim_time()
            expected_after = time + 100*n
            yield external(wait_cycles_wrapper)(dut, n)
            time_after = get_sim_time()
            if expected_after != time_after:
                raise TestFailure("Wrong time elapsed in external call")

@cocotb.test()
def test_ext_call_return(dut):
    """Test ability to yield on an external non cocotb coroutine decorated
    function"""
    mon = cocotb.scheduler.queue(clock_monitor(dut))
    clk_gen = cocotb.fork(Clock(dut.clk, 100).start())
    value = yield external(return_two)(dut)
    assert value == 2

@cocotb.test()
def test_multiple_externals(dut):
    clk_gen = cocotb.fork(Clock(dut.clk, 100).start())

    value = yield external(return_two)(dut)
    dut._log.info("First one completed")
    assert value == 2

    value = yield external(return_two)(dut)
    dut._log.info("Second one completed")
    assert value == 2


@cocotb.test()
def test_external_from_readonly(dut):
    clk_gen = cocotb.fork(Clock(dut.clk, 100).start())

    yield ReadOnly()
    dut._log.info("In readonly")
    value = yield external(return_two)(dut)
    assert value == 2

@cocotb.test()
def test_external_that_yields(dut):
    clk_gen = cocotb.fork(Clock(dut.clk, 100).start())

    value = yield external(calls_cocotb_function)(dut)
    assert value == 2

@cocotb.test()
def test_external_and_continue(dut):
    clk_gen = cocotb.fork(Clock(dut.clk, 100).start())

    value = yield external(calls_cocotb_function)(dut)
    assert value == 2

    yield Timer(10, "ns")
    yield RisingEdge(dut.clk)

@cocotb.coroutine
def run_external(dut):
    value = yield external(calls_cocotb_function)(dut)
    raise ReturnValue(value)

@cocotb.test()
def test_external_from_fork(dut):
    clk_gen = cocotb.fork(Clock(dut.clk, 100).start())

    coro = cocotb.fork(run_external(dut))
    value = yield coro.join()
    assert value == 2

    dut._log.info("Back from join")

@cocotb.test(expect_fail=True, skip=True)
def test_ext_exit_error(dut):
    """Test that a premature exit of the sim at its request still results in
    the clean close down of the sim world"""
    yield external(return_two)(dut)
    yield Timer(1000)


@cocotb.test()
def test_external_raised_exception(dut):
    """ Test that exceptions thrown by @external functions can be caught """
    # workaround for gh-637
    clk_gen = cocotb.fork(Clock(dut.clk, 100).start())

    @external
    def func():
        raise ValueError()

    try:
        yield func()
    except ValueError:
        pass
    else:
        raise TestFailure('Exception was not thrown')

@cocotb.test()
def test_external_returns_exception(dut):
    """ Test that exceptions can be returned by @external functions """
    # workaround for gh-637
    clk_gen = cocotb.fork(Clock(dut.clk, 100).start())

    @external
    def func():
        return ValueError()

    try:
        result = yield func()
    except ValueError:
        raise TestFailure('Exception should not have been thrown')

    if not isinstance(result, ValueError):
        raise TestFailure('Exception was not returned')

@cocotb.test()
def test_function_raised_exception(dut):
    """ Test that exceptions thrown by @function coroutines can be caught """
    # workaround for gh-637
    clk_gen = cocotb.fork(Clock(dut.clk, 100).start())

    @cocotb.function
    def func():
        raise ValueError()
        yield

    @external
    def ext():
        return func()

    try:
        yield ext()
    except ValueError:
        pass
    else:
        raise TestFailure('Exception was not thrown')

@cocotb.test()
def test_function_returns_exception(dut):
    """ Test that exceptions can be returned by @function coroutines """
    # workaround for gh-637
    clk_gen = cocotb.fork(Clock(dut.clk, 100).start())

    @cocotb.function
    def func():
        # avoid using `return` syntax here since that requires Python >= 3.3
        raise ReturnValue(ValueError())
        yield

    @external
    def ext():
        return func()

    try:
        result = yield ext()
    except ValueError:
        raise TestFailure('Exception should not have been thrown')

    if not isinstance(result, ValueError):
        raise TestFailure('Exception was not returned')

@cocotb.test()
def test_function_from_weird_thread_fails(dut):
    """
    Test that background threads caling a @function do not hang forever
    """
    # workaround for gh-637
    clk_gen = cocotb.fork(Clock(dut.clk, 100).start())

    # workaround the lack of `nonlocal` in Python 2
    class vals:
        func_started = False
        caller_resumed = False
        raised = False

    @cocotb.function
    def func():
        vals.started = True
        yield Timer(10)

    def function_caller():
        try:
            func()
        except RuntimeError:
            vals.raised = True
        finally:
            vals.caller_resumed = True

    @external
    def ext():
        result = []

        t = threading.Thread(target=function_caller)
        t.start()
        t.join()

    task = cocotb.fork(ext())

    yield Timer(20)

    assert vals.caller_resumed, "Caller was never resumed"
    assert not vals.func_started, "Function should never have started"
    assert vals.raised, "No exception was raised to warn the user"

    yield task.join()

@cocotb.test()
def test_function_called_in_parallel(dut):
    """
    Test that the same `@function` can be called from two parallel background
    threads.
    """
    # workaround for gh-637
    clk_gen = cocotb.fork(Clock(dut.clk, 100).start())

    @cocotb.function
    def function(x):
        yield Timer(1)
        raise ReturnValue(x)

    @cocotb.external
    def call_function(x):
        return function(x)

    t1 = cocotb.fork(call_function(1))
    t2 = cocotb.fork(call_function(2))
    v1 = yield t1
    v2 = yield t2
    assert v1 == 1, v1
    assert v2 == 2, v2<|MERGE_RESOLUTION|>--- conflicted
+++ resolved
@@ -109,7 +109,7 @@
     for _ in range(n):
         yield RisingEdge(dut.clk)
 
-<<<<<<< HEAD
+        
 @cocotb.function
 def yield_to_next_clock(dut):
     yield RisingEdge(dut.clk)
@@ -120,7 +120,7 @@
     return get_sim_time('ps')
 
 
-@cocotb.test(expect_fail=False)
+@cocotb.test()
 def test_instantaneous_return(dut):
     """Test that the simulation time does not advance between the final
     function call in the external and the calling coroutine continuing"""
@@ -134,7 +134,7 @@
                             (cur_sim_time, ext_sim_time))
 
 
-@cocotb.test(expect_fail=False)
+@cocotb.test()
 def test_ext_call_return(dut):
     """Test ability to yield on an external non cocotb coroutine decorated
     function"""
@@ -142,10 +142,10 @@
     clk_gen = cocotb.fork(Clock(dut.clk, 100).start())
     value = yield external(test_ext_function)(dut)
     dut._log.info("Value was %d" % value)
-=======
+
+    
 def wait_cycles_wrapper(dut, n):
     return wait_cycles(dut, n)
->>>>>>> 7aa37d20
 
 @cocotb.test()
 def test_time_in_external_yield(dut):
