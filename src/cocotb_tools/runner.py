--- conflicted
+++ resolved
@@ -1316,11 +1316,6 @@
 
     .. admonition:: Simulator-specific Usage
 
-<<<<<<< HEAD
-       * Does not support the ``pre_cmd`` argument to :meth:`.test`.
-=======
-       * Does not support the ``gui`` argument to :meth:`.test`.
->>>>>>> 5b98eadf
        * Does not support the ``timescale`` argument to :meth:`.build` or :meth:`.test`.
     """
 
@@ -1486,8 +1481,6 @@
     """Implementation of :class:`Runner` for Aldec Riviera-Pro.
     .. admonition:: Simulator-specific Usage
 
-<<<<<<< HEAD
-       * Does not support the ``pre_cmd`` argument to :meth:`.test`.
        * Does not support the ``timescale`` argument to :meth:`.build` or :meth:`.test`.
     """
 
@@ -1502,10 +1495,6 @@
             return [["riviera", "-do", do_file.name]]
         else:
             return [["vsimsa", "-do", do_file.name]]
-=======
-       * Does not support the ``gui`` argument to :meth:`.test`.
-       * Does not support the ``timescale`` argument to :meth:`.build` or :meth:`.test`.
-    """
 
     def _append_pre_cmd(self, do_script: str) -> str:
         if self.pre_cmd is None:
@@ -1519,7 +1508,6 @@
         for s in self.pre_cmd:
             do_script += f"{s}; "
         return do_script + "\n"
->>>>>>> 5b98eadf
 
 
 class ActiveHDL(AldecBase):
