--- conflicted
+++ resolved
@@ -62,10 +62,6 @@
     def log(self):
         return SimLog("cocotb.%s" % (self.__class__.__name__), id(self))
 
-<<<<<<< HEAD
-    def prime(self, *args):
-        """Don't call this in your own code, this is for internal use by the scheduler."""
-=======
     @abc.abstractmethod
     def prime(self, callback):
         """Set a callback to be invoked when the trigger fires.
@@ -78,7 +74,6 @@
         Do not call this directly within coroutines, it is intended to be used
         only by the scheduler.
         """
->>>>>>> 73be2e97
         self.primed = True
 
     def unprime(self):
@@ -199,10 +194,6 @@
         GPITrigger.__init__(self)
 
     def prime(self, callback):
-<<<<<<< HEAD
-        """Don't call this in your own code, this is for internal use by the scheduler."""
-=======
->>>>>>> 73be2e97
         if self.cbhdl == 0:
             self.cbhdl = simulator.register_readonly_callback(callback, self)
             if self.cbhdl == 0:
@@ -227,10 +218,6 @@
         GPITrigger.__init__(self)
 
     def prime(self, callback):
-<<<<<<< HEAD
-        """Don't call this in your own code, this is for internal use by the scheduler."""
-=======
->>>>>>> 73be2e97
         if self.cbhdl == 0:
             # import pdb
             # pdb.set_trace()
@@ -506,10 +493,6 @@
         return self._coroutine.retval
 
     def prime(self, callback):
-<<<<<<< HEAD
-        """Don't call this in your own code, this is for internal use by the scheduler."""
-=======
->>>>>>> 73be2e97
         if self._coroutine._finished:
             callback(self)
         else:
