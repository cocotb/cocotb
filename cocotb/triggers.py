# Copyright (c) 2013 Potential Ventures Ltd
# Copyright (c) 2013 SolarFlare Communications Inc
# All rights reserved.
#
# Redistribution and use in source and binary forms, with or without
# modification, are permitted provided that the following conditions are met:
#     * Redistributions of source code must retain the above copyright
#       notice, this list of conditions and the following disclaimer.
#     * Redistributions in binary form must reproduce the above copyright
#       notice, this list of conditions and the following disclaimer in the
#       documentation and/or other materials provided with the distribution.
#     * Neither the name of Potential Ventures Ltd,
#       SolarFlare Communications Inc nor the
#       names of its contributors may be used to endorse or promote products
#       derived from this software without specific prior written permission.
#
# THIS SOFTWARE IS PROVIDED BY THE COPYRIGHT HOLDERS AND CONTRIBUTORS "AS IS" AND
# ANY EXPRESS OR IMPLIED WARRANTIES, INCLUDING, BUT NOT LIMITED TO, THE IMPLIED
# WARRANTIES OF MERCHANTABILITY AND FITNESS FOR A PARTICULAR PURPOSE ARE
# DISCLAIMED. IN NO EVENT SHALL POTENTIAL VENTURES LTD BE LIABLE FOR ANY
# DIRECT, INDIRECT, INCIDENTAL, SPECIAL, EXEMPLARY, OR CONSEQUENTIAL DAMAGES
# (INCLUDING, BUT NOT LIMITED TO, PROCUREMENT OF SUBSTITUTE GOODS OR SERVICES;
# LOSS OF USE, DATA, OR PROFITS; OR BUSINESS INTERRUPTION) HOWEVER CAUSED AND
# ON ANY THEORY OF LIABILITY, WHETHER IN CONTRACT, STRICT LIABILITY, OR TORT
# (INCLUDING NEGLIGENCE OR OTHERWISE) ARISING IN ANY WAY OUT OF THE USE OF THIS
# SOFTWARE, EVEN IF ADVISED OF THE POSSIBILITY OF SUCH DAMAGE.

"""A collections of triggers which a testbench can yield."""

import os
import sys
import textwrap
import abc

if "COCOTB_SIM" in os.environ:
    import simulator
else:
    simulator = None

from cocotb.log import SimLog
from cocotb.result import ReturnValue
from cocotb.utils import (
    get_sim_steps, get_time_from_sim_steps, ParametrizedSingleton,
    lazy_property,
)
from cocotb import decorators
from cocotb import outcomes
from cocotb import _py_compat
import cocotb


class TriggerException(Exception):
    pass

class Trigger(_py_compat.with_metaclass(abc.ABCMeta)):
    """Base class to derive from."""

    # __dict__ is needed here for the `.log` lazy_property below to work.
    # The implementation of `_PyObject_GenericGetAttrWithDict` suggests that
    # despite its inclusion, __slots__ will overall give speed and memory
    # improvements:
    #  - the `__dict__` is not actually constructed until it's needed, and that
    #    only happens if the `.log` attribute is used, where performance
    #    concerns no longer matter.
    #  - Attribute setting and getting will still go through the slot machinery
    #    first, as "data descriptors" take priority over dict access
    __slots__ = ('primed', '__weakref__', '__dict__')

    def __init__(self):
        self.primed = False

    @lazy_property
    def log(self):
        return SimLog("cocotb.%s" % (self.__class__.__name__), id(self))

    @abc.abstractmethod
    def prime(self, callback):
        """Set a callback to be invoked when the trigger fires.

        The callback will be invoked with a single argument, `self`.

        Sub-classes must override this, but should end by calling the base class
        method.

        Do not call this directly within coroutines, it is intended to be used
        only by the scheduler.
        """
        self.primed = True

    def unprime(self):
        """Remove the callback, and perform cleanup if necessary.

        After being un-primed, a Trigger may be re-primed again in the future.
        Calling `unprime` multiple times is allowed, subsequent calls should be
        a no-op.

        Sub-classes may override this, but should end by calling the base class
        method.

        Do not call this directly within coroutines, it is intended to be used
        only by the scheduler.
        """
        self.primed = False

    def __del__(self):
        # Ensure if a trigger drops out of scope we remove any pending callbacks
        self.unprime()

    def __str__(self):
        return self.__class__.__name__

    @property
    def _outcome(self):
        """The result that `yield this_trigger` produces in a coroutine.

        The default is to produce the trigger itself, which is done for
        ease of use with :class:`~cocotb.triggers.First`.
        """
        return outcomes.Value(self)

    # Once Python 2.7 support is dropped, this can be run unconditionally
    if sys.version_info >= (3, 3):
        _py_compat.exec_(textwrap.dedent("""
        def __await__(self):
            # hand the trigger back to the scheduler trampoline
            return (yield self)
        """))


class PythonTrigger(Trigger):
    """Python triggers don't use GPI at all.

    For example: notification of coroutine completion.
    """


class GPITrigger(Trigger):
    """Base Trigger class for GPI triggers.

    Consumes simulation time.
    """
    __slots__ = ('cbhdl',)

    def __init__(self):
        Trigger.__init__(self)

        # Required to ensure documentation can build
        # if simulator is not None:
        #    self.cbhdl = simulator.create_callback(self)
        # else:
        self.cbhdl = 0

    def unprime(self):
        """Disable a primed trigger, can be re-primed."""
        if self.cbhdl != 0:
            simulator.deregister_callback(self.cbhdl)
        self.cbhdl = 0
        Trigger.unprime(self)

    def __del__(self):
        """Remove knowledge of the trigger."""
        if self.cbhdl != 0:
            self.unprime()
        Trigger.__del__(self)


class Timer(GPITrigger):
    """Fires after the specified simulation time period has elapsed."""
    def __init__(self, time_ps, units=None):
        GPITrigger.__init__(self)
        self.sim_steps = get_sim_steps(time_ps, units)

    def prime(self, callback):
        """Register for a timed callback"""
        if self.cbhdl == 0:
            self.cbhdl = simulator.register_timed_callback(self.sim_steps,
                                                           callback, self)
            if self.cbhdl == 0:
                raise TriggerException("Unable set up %s Trigger" % (str(self)))
        GPITrigger.prime(self, callback)

    def __str__(self):
        return self.__class__.__name__ + "(%1.2fps)" % get_time_from_sim_steps(self.sim_steps, units='ps')


# This is needed to make our custom metaclass work with abc.ABCMeta used in the
# `Trigger` base class.
class _ParameterizedSingletonAndABC(ParametrizedSingleton, abc.ABCMeta):
    pass


<<<<<<< HEAD
class ReadOnly(_py_compat.with_metaclass(_ParameterizedSingletonAndABC, GPITrigger)):
    """Fires when the current simulation timestep moves to the readonly phase.
=======
class ReadOnly(with_metaclass(_ParameterizedSingletonAndABC, GPITrigger)):
    """Fires when the current simulation timestep moves to the read-only phase.
>>>>>>> a9c0ef09

    The :any:`ReadOnly` phase is entered when the current timestep no longer has any further delta steps.
    This will be a point where all the signal values are stable as there are no more RTL events scheduled for the timestep.
    The simulator will not allow scheduling of more events in this timestep.
    Useful for monitors which need to wait for all processes to execute (both RTL and cocotb) to ensure sampled signal values are final.
    """
    __slots__ = ()

    @classmethod
    def __singleton_key__(cls):
        return None

    def __init__(self):
        GPITrigger.__init__(self)

    def prime(self, callback):
        if self.cbhdl == 0:
            self.cbhdl = simulator.register_readonly_callback(callback, self)
            if self.cbhdl == 0:
                raise TriggerException("Unable set up %s Trigger" % (str(self)))
        GPITrigger.prime(self, callback)

    def __str__(self):
        return self.__class__.__name__ + "(readonly)"


<<<<<<< HEAD
class ReadWrite(_py_compat.with_metaclass(_ParameterizedSingletonAndABC, GPITrigger)):
    """Fires when the readwrite portion of the sim cycles is reached."""
=======
class ReadWrite(with_metaclass(_ParameterizedSingletonAndABC, GPITrigger)):
    """Fires when the read-write phase of the simulation cycle is reached."""
>>>>>>> a9c0ef09
    __slots__ = ()

    @classmethod
    def __singleton_key__(cls):
        return None

    def __init__(self):
        GPITrigger.__init__(self)

    def prime(self, callback):
        if self.cbhdl == 0:
            # import pdb
            # pdb.set_trace()
            self.cbhdl = simulator.register_rwsynch_callback(callback, self)
            if self.cbhdl == 0:
                raise TriggerException("Unable set up %s Trigger" % (str(self)))
        GPITrigger.prime(self, callback)

    def __str__(self):
        return self.__class__.__name__ + "(readwritesync)"


class NextTimeStep(_py_compat.with_metaclass(_ParameterizedSingletonAndABC, GPITrigger)):
    """Fires when the next time step is started."""
    __slots__ = ()

    @classmethod
    def __singleton_key__(cls):
        return None

    def __init__(self):
        GPITrigger.__init__(self)

    def prime(self, callback):
        if self.cbhdl == 0:
            self.cbhdl = simulator.register_nextstep_callback(callback, self)
            if self.cbhdl == 0:
                raise TriggerException("Unable set up %s Trigger" % (str(self)))
        GPITrigger.prime(self, callback)

    def __str__(self):
        return self.__class__.__name__ + "(nexttimestep)"


class _EdgeBase(_py_compat.with_metaclass(_ParameterizedSingletonAndABC, GPITrigger)):
    """Internal base class that fires on a given edge of a signal."""
    __slots__ = ('signal',)

    @classmethod
    @property
    def _edge_type(self):
        """The edge type, as understood by the C code. Must be set in sub-classes."""
        raise NotImplementedError

    @classmethod
    def __singleton_key__(cls, signal):
        return signal

    def __init__(self, signal):
        super(_EdgeBase, self).__init__()
        self.signal = signal

    def prime(self, callback):
        """Register notification of a value change via a callback"""
        if self.cbhdl == 0:
            self.cbhdl = simulator.register_value_change_callback(
                self.signal._handle, callback, type(self)._edge_type, self
            )
            if self.cbhdl == 0:
                raise TriggerException("Unable set up %s Trigger" % (str(self)))
        super(_EdgeBase, self).prime(callback)

    def __str__(self):
        return self.__class__.__name__ + "(%s)" % self.signal._name


class RisingEdge(_EdgeBase):
    """Fires on the rising edge of *signal*, on a transition from ``0`` to ``1``."""
    __slots__ = ()
    _edge_type = 1


class FallingEdge(_EdgeBase):
    """Fires on the falling edge of *signal*, on a transition from ``1`` to ``0``."""
    __slots__ = ()
    _edge_type = 2


class Edge(_EdgeBase):
    """Fires on any value change of *signal*."""
    __slots__ = ()
    _edge_type = 3


class _Event(PythonTrigger):
    """Unique instance used by the Event object.

    One created for each attempt to wait on the event so that the scheduler
    can maintain a dictionary of indexing each individual coroutine.

    FIXME: This will leak - need to use peers to ensure everything is removed
    """

    def __init__(self, parent):
        PythonTrigger.__init__(self)
        self.parent = parent

    def prime(self, callback):
        self._callback = callback
        self.parent._prime_trigger(self, callback)
        Trigger.prime(self, callback)

    def __call__(self):
        self._callback(self)


class Event(object):
    """Event to permit synchronization between two coroutines.

    Yielding :meth:`wait()` from one coroutine will block the coroutine until
    :meth:`set()` is called somewhere else.
    """

    def __init__(self, name=""):
        self._pending = []
        self.name = name
        self.fired = False
        self.data = None

    def _prime_trigger(self, trigger, callback):
        self._pending.append(trigger)

    def set(self, data=None):
        """Wake up all coroutines blocked on this event."""
        self.fired = True
        self.data = data

        p = self._pending[:]

        self._pending = []

        for trigger in p:
            trigger()

    def wait(self):
        """Get a trigger which fires when another coroutine sets the event.

        If the event has already been set, the trigger will fire immediately.

        To reset the event (and enable the use of ``wait`` again),
        :meth:`clear` should be called.
        """
        if self.fired:
            return NullTrigger(name="{}.wait()".format(str(self)))
        return _Event(self)

    def clear(self):
        """Clear this event that has fired.

        Subsequent calls to :meth:`~cocotb.triggers.Event.wait` will block until
        :meth:`~cocotb.triggers.Event.set` is called again."""
        self.fired = False

    def __str__(self):
        return self.__class__.__name__ + "(%s)" % self.name


class _Lock(PythonTrigger):
    """Unique instance used by the Lock object.

    One created for each attempt to acquire the Lock so that the scheduler
    can maintain a dictionary of indexing each individual coroutine.

    FIXME: This will leak - need to use peers to ensure everything is removed.
    """

    def __init__(self, parent):
        PythonTrigger.__init__(self)
        self.parent = parent

    def prime(self, callback):
        self._callback = callback
        self.parent._prime_trigger(self, callback)
        Trigger.prime(self, callback)

    def __call__(self):
        self._callback(self)


class Lock(object):
    """Lock primitive (not re-entrant).

    This should be used as::

        yield lock.acquire()
        try:
            # do some stuff
        finally:
            lock.release()
    """

    def __init__(self, name=""):
        self._pending_unprimed = []
        self._pending_primed = []
        self.name = name
        self.locked = False  #: True if the lock is held

    def _prime_trigger(self, trigger, callback):
        self._pending_unprimed.remove(trigger)

        if not self.locked:
            self.locked = True
            callback(trigger)
        else:
            self._pending_primed.append(trigger)

    def acquire(self):
        """ Produce a trigger which fires when the lock is acquired. """
        trig = _Lock(self)
        self._pending_unprimed.append(trig)
        return trig

    def release(self):
        """Release the lock."""
        if not self.locked:
            raise TriggerException("Attempt to release an unacquired Lock %s" %
                        (str(self)))

        self.locked = False

        # nobody waiting for this lock
        if not self._pending_primed:
            return

        trigger = self._pending_primed.pop(0)
        self.locked = True
        trigger()

    def __str__(self):
        return "%s(%s) [%s waiting]" % (str(self.__class__.__name__),
                                        self.name,
                                        len(self._pending_primed))

    def __nonzero__(self):
        """Provide boolean of a Lock"""
        return self.locked

    __bool__ = __nonzero__


class NullTrigger(Trigger):
    """Fires immediately.

    Primarily for internal scheduler use.
    """
    def __init__(self, name="", outcome=None):
        super(NullTrigger, self).__init__()
        self._callback = None
        self.name = name
        self.__outcome = outcome

    @property
    def _outcome(self):
        if self.__outcome is not None:
            return self.__outcome
        return super(NullTrigger, self)._outcome

    def prime(self, callback):
        callback(self)

    def __str__(self):
        return self.__class__.__name__ + "(%s)" % self.name


class Join(_py_compat.with_metaclass(_ParameterizedSingletonAndABC, PythonTrigger)):
    r"""Fires when a :func:`fork`\ ed coroutine completes

    The result of blocking on the trigger can be used to get the coroutine
    result::

        @cocotb.coroutine()
        def coro_inner():
            yield Timer(1)
            raise ReturnValue("Hello world")

        task = cocotb.fork(coro_inner())
        result = yield Join(task)
        assert result == "Hello world"

    Or using the syntax in Python 3.5 onwards:

    .. code-block:: python3

        @cocotb.coroutine()
        async def coro_inner():
            await Timer(1)
            return "Hello world"

        task = cocotb.fork(coro_inner())
        result = await Join(task)
        assert result == "Hello world"

    If the coroutine threw an exception, the :keyword:`await` or :keyword:`yield`
    will re-raise it.

    """
    __slots__ = ('_coroutine',)

    @classmethod
    def __singleton_key__(cls, coroutine):
        return coroutine

    def __init__(self, coroutine):
        super(Join, self).__init__()
        self._coroutine = coroutine

    @property
    def _outcome(self):
        return self._coroutine._outcome

    @property
    def retval(self):
        """The return value of the joined coroutine.

        .. note::
            Typically there is no need to use this attribute - the
            following code samples are equivalent::

                forked = cocotb.fork(mycoro())
                j = Join(forked)
                yield j
                result = j.retval

            ::

                forked = cocotb.fork(mycoro())
                result = yield Join(forked)
        """
        return self._coroutine.retval

    def prime(self, callback):
        if self._coroutine._finished:
            callback(self)
        else:
            super(Join, self).prime(callback)

    def __str__(self):
        return self.__class__.__name__ + "(%s)" % self._coroutine.__name__


class Waitable(object):
    """
    Compatibility layer that emulates `collections.abc.Awaitable`.

    This converts a `_wait` abstract method into a suitable `__await__` on
    supporting Python versions (>=3.3).
    """
    __slots__ = ()
    @decorators.coroutine
    def _wait(self):
        """
        Should be implemented by the sub-class. Called by `yield self` to
        convert the waitable object into a coroutine.

        ReturnValue can be used here.
        """
        raise NotImplementedError
        yield

    if sys.version_info >= (3, 3):
        def __await__(self):
            return self._wait().__await__()


class _AggregateWaitable(Waitable):
    """
    Base class for Waitables that take mutiple triggers in their constructor
    """
    __slots__ = ('triggers',)

    def __init__(self, *triggers):
        self.triggers = tuple(triggers)

        # Do some basic type-checking up front, rather than waiting until we
        # yield them.
        allowed_types = (Trigger, Waitable, decorators.RunningCoroutine)
        for trigger in self.triggers:
            if not isinstance(trigger, allowed_types):
                raise TypeError(
                    "All triggers must be instances of Trigger! Got: {}"
                    .format(type(trigger).__name__)
                )


@decorators.coroutine
def _wait_callback(trigger, callback):
    """
    Wait for a trigger, and call `callback` with the outcome of the yield.
    """
    try:
        ret = outcomes.Value((yield trigger))
    except BaseException as exc:
        # hide this from the traceback
        ret = outcomes.Error(exc).without_frames(['_wait_callback'])
    callback(ret)


class Combine(_AggregateWaitable):
    """
    Fires when all of *triggers* have fired.

    Like most triggers, this simply returns itself.
    """
    __slots__ = ()

    @decorators.coroutine
    def _wait(self):
        waiters = []
        e = Event()
        triggers = list(self.triggers)

        # start a parallel task for each trigger
        for t in triggers:
            # t=t is needed for the closure to bind correctly
            def on_done(ret, t=t):
                triggers.remove(t)
                if not triggers:
                    e.set()
                ret.get()  # re-raise any exception
            waiters.append(cocotb.fork(_wait_callback(t, on_done)))

        # wait for the last waiter to complete
        yield e.wait()
        raise ReturnValue(self)


class First(_AggregateWaitable):
    """
    Fires when the first trigger in *triggers* fires.

    Returns the result of the trigger that fired.

    As a shorthand, ``t = yield [a, b]`` can be used instead of
    ``t = yield First(a, b)``. Note that this shorthand is not available when
    using :keyword:`await`.

    .. note::
        The event loop is single threaded, so while events may be simultaneous
        in simulation time, they can never be simultaneous in real time.
        For this reason, the value of ``t_ret is t1`` in the following example
        is implementation-defined, and will vary by simulator::

            t1 = Timer(10, units='ps')
            t2 = Timer(10, units='ps')
            t_ret = yield First(t1, t2)
    """
    __slots__ = ()

    @decorators.coroutine
    def _wait(self):
        waiters = []
        e = Event()
        triggers = list(self.triggers)
        completed = []
        # start a parallel task for each trigger
        for t in triggers:
            def on_done(ret):
                completed.append(ret)
                e.set()
            waiters.append(cocotb.fork(_wait_callback(t, on_done)))

        # wait for a waiter to complete
        yield e.wait()

        # kill all the other waiters
        # TODO: Should this kill the coroutines behind any Join triggers?
        # Right now it does not.
        for w in waiters:
            w.kill()

        # These lines are the way they are to make tracebacks readable:
        #  - The comment helps the user nderstand why they are seeing the
        #    traceback, even if it is obvious top cocotb maintainers.
        #  - Raising ReturnValue on a separate line avoids confusion about what
        #    is actually raising the error, because seeing
        #    `raise Exception(foo())` in a traceback when in fact `foo()` itself
        #    raises is confusing. We can recombine once we drop python 2 support
        #  - Using `NullTrigger` here instead of `result = completed[0].get()`
        #    means we avoid inserting an `outcome.get` frame in the traceback
        first_trigger = NullTrigger(outcome=completed[0])
        result = yield first_trigger  # the first of multiple triggers that fired
        raise ReturnValue(result)


class ClockCycles(Waitable):
    """
    Fires after *num_cycles* transitions of *signal* from ``0`` to ``1``.
    """
    def __init__(self, signal, num_cycles, rising=True):
        """
        :param rising: If true, the default, count rising edges. Otherwise,
            count falling edges
        """
        self.signal = signal
        self.num_cycles = num_cycles
        if rising is True:
            self._type = RisingEdge
        else:
            self._type = FallingEdge

    @decorators.coroutine
    def _wait(self):
        trigger = self._type(self.signal)
        for _ in range(self.num_cycles):
            yield trigger
        raise ReturnValue(self)<|MERGE_RESOLUTION|>--- conflicted
+++ resolved
@@ -189,15 +189,10 @@
     pass
 
 
-<<<<<<< HEAD
 class ReadOnly(_py_compat.with_metaclass(_ParameterizedSingletonAndABC, GPITrigger)):
-    """Fires when the current simulation timestep moves to the readonly phase.
-=======
-class ReadOnly(with_metaclass(_ParameterizedSingletonAndABC, GPITrigger)):
     """Fires when the current simulation timestep moves to the read-only phase.
->>>>>>> a9c0ef09
-
-    The :any:`ReadOnly` phase is entered when the current timestep no longer has any further delta steps.
+
+    The read-only phase is entered when the current timestep no longer has any further delta steps.
     This will be a point where all the signal values are stable as there are no more RTL events scheduled for the timestep.
     The simulator will not allow scheduling of more events in this timestep.
     Useful for monitors which need to wait for all processes to execute (both RTL and cocotb) to ensure sampled signal values are final.
@@ -222,13 +217,8 @@
         return self.__class__.__name__ + "(readonly)"
 
 
-<<<<<<< HEAD
 class ReadWrite(_py_compat.with_metaclass(_ParameterizedSingletonAndABC, GPITrigger)):
-    """Fires when the readwrite portion of the sim cycles is reached."""
-=======
-class ReadWrite(with_metaclass(_ParameterizedSingletonAndABC, GPITrigger)):
-    """Fires when the read-write phase of the simulation cycle is reached."""
->>>>>>> a9c0ef09
+    """Fires when the read-write portion of the sim cycles is reached."""
     __slots__ = ()
 
     @classmethod
