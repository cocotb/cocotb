# Copyright (c) 2013 Potential Ventures Ltd
# Copyright (c) 2013 SolarFlare Communications Inc
# All rights reserved.
# 
# Redistribution and use in source and binary forms, with or without
# modification, are permitted provided that the following conditions are met:
#     * Redistributions of source code must retain the above copyright
#       notice, this list of conditions and the following disclaimer.
#     * Redistributions in binary form must reproduce the above copyright
#       notice, this list of conditions and the following disclaimer in the
#       documentation and/or other materials provided with the distribution.
#     * Neither the name of Potential Ventures Ltd,
#       SolarFlare Communications Inc nor the
#       names of its contributors may be used to endorse or promote products
#       derived from this software without specific prior written permission.
# 
# THIS SOFTWARE IS PROVIDED BY THE COPYRIGHT HOLDERS AND CONTRIBUTORS "AS IS" AND
# ANY EXPRESS OR IMPLIED WARRANTIES, INCLUDING, BUT NOT LIMITED TO, THE IMPLIED
# WARRANTIES OF MERCHANTABILITY AND FITNESS FOR A PARTICULAR PURPOSE ARE
# DISCLAIMED. IN NO EVENT SHALL POTENTIAL VENTURES LTD BE LIABLE FOR ANY
# DIRECT, INDIRECT, INCIDENTAL, SPECIAL, EXEMPLARY, OR CONSEQUENTIAL DAMAGES
# (INCLUDING, BUT NOT LIMITED TO, PROCUREMENT OF SUBSTITUTE GOODS OR SERVICES;
# LOSS OF USE, DATA, OR PROFITS; OR BUSINESS INTERRUPTION) HOWEVER CAUSED AND
# ON ANY THEORY OF LIABILITY, WHETHER IN CONTRACT, STRICT LIABILITY, OR TORT
# (INCLUDING NEGLIGENCE OR OTHERWISE) ARISING IN ANY WAY OUT OF THE USE OF THIS
# SOFTWARE, EVEN IF ADVISED OF THE POSSIBILITY OF SUCH DAMAGE.

"""
Drivers for Altera Avalon interfaces.

See http://www.altera.co.uk/literature/manual/mnl_avalon_spec.pdf

NB Currently we only support a very small subset of functionality
"""

import random

import cocotb
from cocotb.decorators import coroutine
from cocotb.triggers import RisingEdge, FallingEdge, ReadOnly, NextTimeStep, Event
from cocotb.drivers import BusDriver, ValidatedBusDriver
from cocotb.utils import hexdump
from cocotb.binary import BinaryValue
from cocotb.result import ReturnValue, TestError


class AvalonMM(BusDriver):
    """
    Avalon Memory Mapped Interface (Avalon-MM) Driver

    Currently we only support the mode required to communicate with SF
    avalon_mapper which is a limited subset of all the signals

    Blocking operation is all that is supported at the moment, and for the near
    future as well.
    Posted responses from a slave are not supported.
    """
    _signals = ["address"]
    _optional_signals = ["readdata", "read", "write", "waitrequest",
                         "writedata", "readdatavalid", "byteenable",
                         "cs"]


    def __init__(self, entity, name, clock, **kwargs):
        BusDriver.__init__(self, entity, name, clock, **kwargs)
        self._can_read = False
        self._can_write = False

        # Drive some sensible defaults (setimmediatevalue to avoid x asserts)
        if hasattr(self.bus, "read"):
            self.bus.read.setimmediatevalue(0)
            self._can_read = True

        if hasattr(self.bus, "write"):
            self.bus.write.setimmediatevalue(0)
            v = self.bus.writedata.value
            v.binstr = "x" * len(self.bus.writedata)
            self.bus.writedata <= v
            self._can_write = True

        if hasattr(self.bus, "byteenable"):
            self.bus.byteenable.setimmediatevalue(0)

        if hasattr(self.bus, "cs"):
            self.bus.cs.setimmediatevalue(0)

        v = self.bus.address.value
        v.binstr = "x" * len(self.bus.address)
        self.bus.address.setimmediatevalue(v)

    def read(self, address):
        pass

    def write(self, address, value):
        pass


class AvalonMaster(AvalonMM):
    """
    Avalon Memory Mapped Interface (Avalon-MM) Master
    """
    def __init__(self, entity, name, clock, **kwargs):
        AvalonMM.__init__(self, entity, name, clock, **kwargs)
        self.log.debug("AvalonMaster created")
        self.busy_event = Event("%s_busy" % name)
        self.busy = False

    def __len__(self):
        return 2**len(self.bus.address)

    @coroutine
    def _acquire_lock(self):
        if self.busy:
            yield self.busy_event.wait()
        self.busy_event.clear()
        self.busy = True

    def _release_lock(self):
        self.busy = False
        self.busy_event.set()

    @coroutine
    def read(self, address, sync=True):
        """
        Issue a request to the bus and block until this
        comes back. Simulation time still progresses
        but syntactically it blocks.
        See http://www.altera.com/literature/manual/mnl_avalon_spec_1_3.pdf
        
        Args:
            address (int): The address to read from
            sync (bool, optional): Wait for rising edge on clock initially.
                Defaults to True.
            
        Returns:
            BinaryValue: The read data value
            
        Raises:
            TestError: If master is write-only
        """
        if not self._can_read:
            self.log.error("Cannot read - have no read signal")
            raise TestError("Attempt to read on a write-only AvalonMaster")

        yield self._acquire_lock()

        # Apply values for next clock edge
        if sync:
            yield RisingEdge(self.clock)
        self.bus.address <= address
        self.bus.read <= 1
        if hasattr(self.bus, "byteenable"):
            self.bus.byteenable <= int("1"*len(self.bus.byteenable), 2)
        if hasattr(self.bus, "cs"):
            self.bus.cs <= 1

        # Wait for waitrequest to be low
        if hasattr(self.bus, "waitrequest"):
            yield self._wait_for_nsignal(self.bus.waitrequest)
        yield RisingEdge(self.clock)

        # Deassert read
        self.bus.read <= 0
        if hasattr(self.bus, "byteenable"):
            self.bus.byteenable <= 0
        if hasattr(self.bus, "cs"):
            self.bus.cs <= 0
        v = self.bus.address.value
        v.binstr = "x" * len(self.bus.address)
        self.bus.address <= v

        if hasattr(self.bus, "readdatavalid"):
            while True:
                yield ReadOnly()
                if int(self.bus.readdatavalid):
                    break
                yield RisingEdge(self.clock)
        else:
            # Assume readLatency = 1 if no readdatavalid
            # FIXME need to configure this,
            # should take a dictionary of Avalon properties.
            yield ReadOnly()

        # Get the data
        data = self.bus.readdata.value

        self._release_lock()
        raise ReturnValue(data)

    @coroutine
    def write(self, address, value):
        """
        Issue a write to the given address with the specified
        value.
        See http://www.altera.com/literature/manual/mnl_avalon_spec_1_3.pdf

        Args:
            address (int): The address to write to
            value (int): The data value to write

        Raises:
            TestError: If master is read-only
        """
        if not self._can_write:
            self.log.error("Cannot write - have no write signal")
            raise TestError("Attempt to write on a read-only AvalonMaster")

        yield self._acquire_lock()

        # Apply values to bus
        yield RisingEdge(self.clock)
        self.bus.address <= address
        self.bus.writedata <= value
        self.bus.write <= 1
        if hasattr(self.bus, "byteenable"):
            self.bus.byteenable <= int("1"*len(self.bus.byteenable), 2)
        if hasattr(self.bus, "cs"):
            self.bus.cs <= 1

        # Wait for waitrequest to be low
        if hasattr(self.bus, "waitrequest"):
            count = yield self._wait_for_nsignal(self.bus.waitrequest)

        # Deassert write
        yield RisingEdge(self.clock)
        self.bus.write <= 0
        if hasattr(self.bus, "byteenable"):
            self.bus.byteenable <= 0
        if hasattr(self.bus, "cs"):
            self.bus.cs <= 0
        v = self.bus.address.value
        v.binstr = "x" * len(self.bus.address)
        self.bus.address <= v

        v = self.bus.writedata.value
        v.binstr = "x" * len(self.bus.writedata)
        self.bus.writedata <= v
        self._release_lock()


class AvalonMemory(BusDriver):
    """
    Emulate a memory, with back-door access
    """
    _signals = ["address"]
    _optional_signals = ["write", "read", "writedata", "readdatavalid",
                         "readdata", "waitrequest", "burstcount", "byteenable"]
    _avalon_properties = {
            "burstCountUnits": "symbols", # symbols or words
            "addressUnits": "symbols",    # symbols or words
            "readLatency": 1,    # number of cycles
            "WriteBurstWaitReq": True,  # generate random waitrequest
            "MaxWaitReqLen": 4,  # maximum value of waitrequest
            }

    def __init__(self, entity, name, clock, readlatency_min=1,
                 readlatency_max=1, memory=None, avl_properties={}):
        BusDriver.__init__(self, entity, name, clock)

        if avl_properties != {}:
            for key, value in self._avalon_properties.items():
                self._avalon_properties[key] = avl_properties.get(key, value)

        if self._avalon_properties["burstCountUnits"] != "symbols":
            self.log.error("Only symbols burstCountUnits is supported")

        if self._avalon_properties["addressUnits"] != "symbols":
            self.log.error("Only symbols addressUnits is supported")

        self._burstread = False
        self._burstwrite = False
        self._readable = False
        self._writeable = False
        self._width = None

        if hasattr(self.bus, "readdata"):
            self._width = len(self.bus.readdata)
            self.dataByteSize = int(self._width/8)
            self._readable = True

        if hasattr(self.bus, "writedata"):
            width = len(self.bus.writedata)
            if (self._width is not None) and self._width != width:
                self.log.error("readdata and writedata bus" +
                               " are not the same size")
            self._width = width
            self.dataByteSize = int(self._width/8)
            self._writeable = True

        if not self._readable and not self._writeable:
            raise TestError("Attempt to instantiate useless memory")

        # Allow dual port RAMs by referencing the same dictionary
        if memory is None:
            self._mem = {}
        else:
            self._mem = memory

        self._val = BinaryValue(n_bits=self._width, bigEndian=False)
        self._readlatency_min = readlatency_min
        self._readlatency_max = readlatency_max
        self._responses = []
        self._coro = cocotb.fork(self._respond())

        if hasattr(self.bus, "readdatavalid"):
            self.bus.readdatavalid.setimmediatevalue(0)

        if hasattr(self.bus, "waitrequest"):
            self.bus.waitrequest.setimmediatevalue(0)

        if hasattr(self.bus, "burstcount"):
            if hasattr(self.bus, "readdatavalid"):
                self._burstread = True
            self._burstwrite = True
            if self._avalon_properties.get("WriteBurstWaitReq", True):
                self.bus.waitrequest <= 1
            else:
                self.bus.waitrequest <= 0


        if hasattr(self.bus, "readdatavalid"):
            self.bus.readdatavalid.setimmediatevalue(0)

    def _pad(self):
        """Pad response queue up to read latency"""
        l = random.randint(self._readlatency_min, self._readlatency_max)
        while len(self._responses) < l:
            self._responses.append(None)

    def _do_response(self):
        if self._responses:
            resp = self._responses.pop(0)
        else:
            resp = None

        if resp is not None:
            if resp is True:
                self._val.binstr = "x" * self._width
            else:
                self._val.integer = resp
                self.log.debug("sending 0x%x (%s)" %
                               (self._val.integer, self._val.binstr))
            self.bus.readdata <= self._val
            if hasattr(self.bus, "readdatavalid"):
                self.bus.readdatavalid <= 1
        elif hasattr(self.bus, "readdatavalid"):
            self.bus.readdatavalid <= 0

    def _write_burst_addr(self):
        """ reading write burst address, burstcount, byteenable """
        addr = self.bus.address.value.integer
        if addr % self.dataByteSize != 0:
            self.log.error("Address must be aligned to data width" +
                           "(addr = " + hex(addr) +
                           ", width = " + str(self._width))

        byteenable = self.bus.byteenable.value
        if byteenable != int("1"*len(self.bus.byteenable), 2):
            self.log.error("Only full word access is supported " +
                           "for burst write (byteenable must be " +
                           "0b" + "1" * len(self.bus.byteenable) +
                           ")")

        burstcount = self.bus.burstcount.value.integer
        if burstcount == 0:
            self.log.error("Write burstcount must be 1 at least")

        return (addr, byteenable, burstcount)

    @coroutine
    def _writing_byte_value(self, byteaddr):
        """Writing value in _mem with byteaddr size """
        yield FallingEdge(self.clock)
        for i in range(self.dataByteSize):
            data = self.bus.writedata.value.integer
            addrtmp = byteaddr + i
            datatmp = (data >> (i*8)) & 0xff
            self._mem[addrtmp] = datatmp

    @coroutine
    def _waitrequest(self):
        """ generate waitrequest randomly """
        if self._avalon_properties.get("WriteBurstWaitReq", True):
            if random.choice([True, False, False, False]):
                randmax = self._avalon_properties.get("MaxWaitReqLen", 0)
                waitingtime = range(random.randint(0, randmax))
                for waitreq in waitingtime:
                    self.bus.waitrequest <= 1
                    yield RisingEdge(self.clock)
            else:
                yield NextTimeStep()

            self.bus.waitrequest <= 0


    @coroutine
    def _respond(self):
        """
        Coroutine to response to the actual requests
        """
        edge = RisingEdge(self.clock)
        while True:
            yield edge
            self._do_response()

            yield ReadOnly()

            if self._readable and self.bus.read.value:
                if not self._burstread:
                    self._pad()
                    addr = self.bus.address.value.integer
                    if addr not in self._mem:
                        self.log.warning("Attempt to read from uninitialised "
                                         "address 0x%x" % addr)
                        self._responses.append(True)
                    else:
                        self.log.debug("Read from address 0x%x returning 0x%x" %
                                       (addr, self._mem[addr]))
                        self._responses.append(self._mem[addr])
                else:
                    addr = self.bus.address.value.integer
                    if addr % self.dataByteSize != 0:
                        self.log.error("Address must be aligned to data width" +
                                       "(addr = " + hex(addr) +
                                       ", width = " + str(self._width))
                    addr = int(addr / self.dataByteSize)
                    burstcount = self.bus.burstcount.value.integer
                    byteenable = self.bus.byteenable.value
                    if byteenable != int("1"*len(self.bus.byteenable), 2):
                        self.log.error("Only full word access is supported " +
                                       "for burst read (byteenable must be " +
                                       "0b" + "1" * len(self.bus.byteenable) +
                                       ")")
                    if burstcount == 0:
                        self.log.error("Burstcount must be 1 at least")

                    # toggle waitrequest
                    # TODO: configure waitrequest time with avalon properties
                    yield NextTimeStep()  # can't write during read-only phase
                    self.bus.waitrequest <= 1
                    yield edge
                    yield edge
                    self.bus.waitrequest <= 0

                    # wait for read data
                    for i in range(self._avalon_properties["readLatency"]):
                        yield edge
                    for count in range(burstcount):
                        if (addr + count)*self.dataByteSize not in self._mem:
                            self.log.warning(
                                   "Attempt to burst read from uninitialised " +
                                   "address 0x%x (addr 0x%x count 0x%x)" %
                                    ((addr + count)*self.dataByteSize, addr, count) )
                            self._responses.append(True)
                        else:
                            value = 0
                            for i in range(self.dataByteSize):
                                rvalue = self._mem[(addr + count)*self.dataByteSize + i]
                                value += rvalue << i*8
                            self.log.debug("Read from address 0x%x returning 0x%x" %
                                           ((addr + count)*self.dataByteSize, value))
                            self._responses.append(value)
                        yield edge
                        self._do_response()

            if self._writeable and self.bus.write.value:
                if not self._burstwrite:
                    addr = self.bus.address.value.integer
                    data = self.bus.writedata.value.integer
                    if hasattr(self.bus, "byteenable"):
                        byteenable = int(self.bus.byteenable.value)
                        mask = 0
                        oldmask = 0
                        olddata = 0
                        if (addr in self._mem):
                            olddata = self._mem[addr]
                        self.log.debug("Old Data  : %x" % olddata)
                        self.log.debug("Data in   : %x" % data)
                        self.log.debug("Width     : %d" % self._width)
                        self.log.debug("Byteenable: %x" % byteenable)
                        for i in range(self._width/8):
                            if (byteenable & 2**i):
                                mask |= 0xFF << (8*i)
                            else:
                                oldmask |= 0xFF << (8*i)

                        self.log.debug("Data mask : %x" % mask)
                        self.log.debug("Old mask  : %x" % oldmask)

                        data = (data & mask) | (olddata & oldmask)

                        self.log.debug("Data out  : %x" % data)

                    self.log.debug("Write to address 0x%x -> 0x%x" % (addr, data))
                    self._mem[addr] = data
                else:
                    self.log.debug("writing burst")
                    # maintain waitrequest high randomly
                    yield self._waitrequest()

                    addr, byteenable, burstcount = self._write_burst_addr()

                    count = 0
                    for count in range(burstcount):
                        while self.bus.write.value == 0:
                            yield NextTimeStep()
                        # self._mem is aligned on 8 bits words
                        yield self._writing_byte_value(addr + count*self.dataByteSize)
                        self.log.debug("writing %016X @ %08X"%(
                            self.bus.writedata.value.integer,
                            addr + count*self.dataByteSize))
                        yield edge
                        # generate waitrequest randomly
                        yield self._waitrequest()

                    if self._avalon_properties.get("WriteBurstWaitReq", True):
                        self.bus.waitrequest <= 1


class AvalonST(ValidatedBusDriver):
    """Avalon Streaming Interface (Avalon-ST) Driver"""

    _signals = ["valid", "data"]
    _optional_signals = ["ready"]

    _default_config = {
            "firstSymbolInHighOrderBits" : True
            }

    def __init__(self, *args, **kwargs):
        config = kwargs.pop('config', {})
        ValidatedBusDriver.__init__(self, *args, **kwargs)

        self.config = AvalonST._default_config.copy()

        for configoption, value in config.items():
            self.config[configoption] = value
            self.log.debug("Setting config option %s to %s" % (configoption, str(value)))

        word = BinaryValue(n_bits=len(self.bus.data), bigEndian=self.config['firstSymbolInHighOrderBits'])

        self.bus.valid  <= 0
        self.bus.data   <= word

    @coroutine
    def _wait_ready(self):
        """Wait for a ready cycle on the bus before continuing

            Can no longer drive values this cycle...

            FIXME assumes readyLatency of 0
        """
        yield ReadOnly()
        while not self.bus.ready.value:
            yield RisingEdge(self.clock)
            yield ReadOnly()

    @coroutine
    def _driver_send(self, value, sync=True):
        """Send a transmission over the bus

        Args:
            value: data to drive onto the bus
        """
        self.log.debug("Sending avalon transmission: %d" % value)

        # Avoid spurious object creation by recycling
        clkedge = RisingEdge(self.clock)

        word = BinaryValue(n_bits=len(self.bus.data), bigEndian=False)

        # Drive some defaults since we don't know what state we're in
        self.bus.valid <= 0

        if sync:
            yield clkedge

        # Insert a gap where valid is low
        if not self.on:
            self.bus.valid <= 0
            for i in range(self.off):
                yield clkedge

            # Grab the next set of on/off values
            self._next_valids()

        # Consume a valid cycle
        if self.on is not True and self.on:
            self.on -= 1

        self.bus.valid <= 1

        word.assign(value)
        self.bus.data <= word

        # If this is a bus with a ready signal, wait for this word to
        # be acknowledged
        if hasattr(self.bus, "ready"):
            yield self._wait_ready()

        yield clkedge
        self.bus.valid <= 0
        word.binstr   = ("x"*len(self.bus.data))
        self.bus.data <= word

        self.log.debug("Successfully sent avalon transmission: %d" % value)


class AvalonSTPkts(ValidatedBusDriver):
<<<<<<< HEAD
    """Avalon Streaming Interface (Avalon-ST) Driver, packetised"""

    _signals = ["valid", "data", "startofpacket", "endofpacket", "empty"]
    _optional_signals = ["error", "channel", "ready"]
=======
    _signals = ["valid", "data", "startofpacket", "endofpacket"]
    _optional_signals = ["error", "channel", "ready", "empty"]
>>>>>>> 71bb8914

    _default_config = {
        "dataBitsPerSymbol"             : 8,
        "firstSymbolInHighOrderBits"    : True,
        "maxChannel"                    : 0,
        "readyLatency"                  : 0
    }

    def __init__(self, *args, **kwargs):
        config = kwargs.pop('config', {})
        ValidatedBusDriver.__init__(self, *args, **kwargs)

        self.config = AvalonSTPkts._default_config.copy()

        # Set default config maxChannel to max value on channel bus
        if hasattr(self.bus, 'channel'):
            self.config['maxChannel'] = (2 ** len(self.bus.channel)) -1

        for configoption, value in config.items():
            self.config[configoption] = value
            self.log.debug("Setting config option %s to %s" %
                           (configoption, str(value)))

        num_data_symbols = (len(self.bus.data) /
                            self.config["dataBitsPerSymbol"])
        if (num_data_symbols > 1 and not hasattr(self.bus, 'empty')):
            raise AttributeError(
                "%s has %i data symbols, but contains no object named empty" %
                (self.name, num_data_symbols))

        self.use_empty = (num_data_symbols > 1)
        self.config["useEmpty"] = self.use_empty

        word   = BinaryValue(n_bits=len(self.bus.data),
                             bigEndian=self.config['firstSymbolInHighOrderBits'])

        single = BinaryValue(n_bits=1, bigEndian=False)

        word.binstr   = ("x"*len(self.bus.data))
        single.binstr = ("x")

        self.bus.valid <= 0
        self.bus.data <= word
        self.bus.startofpacket <= single
        self.bus.endofpacket <= single

        if self.use_empty:
            empty = BinaryValue(n_bits=len(self.bus.empty), bigEndian=False)
            empty.binstr  = ("x"*len(self.bus.empty))
            self.bus.empty <= empty

        if hasattr(self.bus, 'channel'):
            if len(self.bus.channel) > 128:
                raise AttributeError(
                        "AvalonST interface specification defines channel width as 1-128. %d channel width is %d" %
                        (self.name, len(self.bus.channel))
                        )
            maxChannel = (2 ** len(self.bus.channel)) -1
            if self.config['maxChannel'] > maxChannel:
                raise AttributeError(
                        "%s has maxChannel=%d, but can only support a maximum channel of (2**channel_width)-1=%d, channel_width=%d" %
                        (self.name,self.config['maxChannel'],maxChannel,len(self.bus.channel)))
            channel = BinaryValue(n_bits=len(self.bus.channel), bigEndian=False)
            channel.binstr = ("x"*len(self.bus.channel))
            self.bus.channel <= channel

    @coroutine
    def _wait_ready(self):
        """Wait for a ready cycle on the bus before continuing

            Can no longer drive values this cycle...

            FIXME assumes readyLatency of 0
        """
        yield ReadOnly()
        while not self.bus.ready.value:
            yield RisingEdge(self.clock)
            yield ReadOnly()

    @coroutine
    def _send_string(self, string, sync=True, channel=None):
        """
        Args:
            string (str): A string of bytes to send over the bus
            channel (int): Channel to send the data on
        """
        # Avoid spurious object creation by recycling
        clkedge = RisingEdge(self.clock)
        firstword = True

        # FIXME busses that aren't integer numbers of bytes
        bus_width = int(len(self.bus.data) / 8)

        word = BinaryValue(n_bits=len(self.bus.data),
                           bigEndian=self.config['firstSymbolInHighOrderBits'])

        single = BinaryValue(n_bits=1, bigEndian=False)
        if self.use_empty:
            empty = BinaryValue(n_bits=len(self.bus.empty), bigEndian=False)

        # Drive some defaults since we don't know what state we're in
        if self.use_empty:
            self.bus.empty <= 0
        self.bus.startofpacket <= 0
        self.bus.endofpacket <= 0
        self.bus.valid <= 0
        if hasattr(self.bus, 'error'):
            self.bus.error <= 0

        if hasattr(self.bus, 'channel'):
            self.bus.channel <= 0
        elif channel is not None:
            raise TestError("%s does not have a channel signal" % self.name)

        while string:
            if not firstword or (firstword and sync):
                yield clkedge

            # Insert a gap where valid is low
            if not self.on:
                self.bus.valid <= 0
                for i in range(self.off):
                    yield clkedge

                # Grab the next set of on/off values
                self._next_valids()

            # Consume a valid cycle
            if self.on is not True and self.on:
                self.on -= 1

            self.bus.valid <= 1
            if hasattr(self.bus, 'channel'):
                if channel is None:
                    self.bus.channel <= 0
                elif channel > self.config['maxChannel'] or channel < 0:
                    raise TestError(
                            "%s: Channel value %d is outside range 0-%d" %
                            (self.name,channel,self.config['maxChannel']))
                else:
                    self.bus.channel <= channel

            if firstword:
                self.bus.startofpacket <= 1
                firstword = False
            else:
                self.bus.startofpacket <= 0

            nbytes = min(len(string), bus_width)
            data = string[:nbytes]
            word.buff = data

            if len(string) <= bus_width:
                self.bus.endofpacket <= 1
                if self.use_empty:
                    self.bus.empty <= bus_width - len(string)
                string = ""
            else:
                string = string[bus_width:]

            self.bus.data <= word

            # If this is a bus with a ready signal, wait for this word to
            # be acknowledged
            if hasattr(self.bus, "ready"):
                yield self._wait_ready()

        yield clkedge
        self.bus.valid <= 0
        self.bus.endofpacket <= 0
        word.binstr   = ("x"*len(self.bus.data))
        single.binstr = ("x")
        self.bus.data <= word
        self.bus.startofpacket <= single
        self.bus.endofpacket <= single

        if self.use_empty:
            empty.binstr  = ("x"*len(self.bus.empty))
            self.bus.empty <= empty
        if hasattr(self.bus, 'channel'):
            channel_value = BinaryValue(n_bits=len(self.bus.channel), bigEndian=False)
            channel_value.binstr = ("x"*len(self.bus.channel))
            self.bus.channel <= channel_value

    @coroutine
    def _send_iterable(self, pkt, sync=True):
        """
        Args:
            pkt (iterable): Will yield objects with attributes matching the
                            signal names for each individual bus cycle
        """
        clkedge = RisingEdge(self.clock)
        firstword = True

        for word in pkt:
            if not firstword or (firstword and sync):
                yield clkedge

            firstword = False

            # Insert a gap where valid is low
            if not self.on:
                self.bus.valid <= 0
                for i in range(self.off):
                    yield clkedge

                # Grab the next set of on/off values
                self._next_valids()

            # Consume a valid cycle
            if self.on is not True and self.on:
                self.on -= 1

            if not hasattr(word, "valid"):
               self.bus.valid <= 1
            else:
                self.bus <= word

            # Wait for valid words to be acknowledged
            if not hasattr(word, "valid") or word.valid:
                if hasattr(self.bus, "ready"):
                    yield self._wait_ready()

        yield clkedge
        self.bus.valid <= 0

    @coroutine
    def _driver_send(self, pkt, sync=True, channel=None):
        """Send a packet over the bus

        Args:
            pkt (str or iterable): packet to drive onto the bus
            channel (None or int): channel attributed to the packet

        If pkt is a string, we simply send it word by word

        If pkt is an iterable, it's assumed to yield objects with attributes
        matching the signal names
        """

        # Avoid spurious object creation by recycling


        if isinstance(pkt, str):
            self.log.debug("Sending packet of length %d bytes" % len(pkt))
            self.log.debug(hexdump(pkt))
            yield self._send_string(pkt, sync=sync, channel=channel)
            self.log.debug("Successfully sent packet of length %d bytes" % len(pkt))
        else:
            if channel is not None:
                self.log.warning("%s is ignoring channel=%d because pkt is an iterable" % (self.name, channel))
            yield self._send_iterable(pkt, sync=sync)<|MERGE_RESOLUTION|>--- conflicted
+++ resolved
@@ -607,15 +607,10 @@
 
 
 class AvalonSTPkts(ValidatedBusDriver):
-<<<<<<< HEAD
     """Avalon Streaming Interface (Avalon-ST) Driver, packetised"""
 
-    _signals = ["valid", "data", "startofpacket", "endofpacket", "empty"]
-    _optional_signals = ["error", "channel", "ready"]
-=======
     _signals = ["valid", "data", "startofpacket", "endofpacket"]
     _optional_signals = ["error", "channel", "ready", "empty"]
->>>>>>> 71bb8914
 
     _default_config = {
         "dataBitsPerSymbol"             : 8,
