'''
Created on Aug 24, 2014

@author: msnook
'''

import cocotb
from cocotb.triggers import Timer, RisingEdge, ReadOnly, Lock, Event
from cocotb.bus import Bus
from cocotb.result import ReturnValue
from cocotb.drivers import BusDriver
from cocotb.binary import BinaryValue, BinaryRepresentation

from collections import deque


class AD9361(BusDriver):
    '''
    Driver for the AD9361 RF Transceiver.
    '''

    def __init__(self, dut, rx_channels=1, tx_channels=1,
                 tx_clock_half_period=16276, rx_clock_half_period=16276,
                 loopback_queue_maxlen=16):
        '''
        Constructor
        '''
        self.dut = dut
        self.tx_clock_half_period = tx_clock_half_period
        self.rx_clock_half_period = rx_clock_half_period
        self.rx_frame_asserted = False
        self.tx_frame_asserted = False
        self.lbqi = deque()
        self.lbqq = deque()
        cocotb.fork(self._rx_clock())
        self.got_tx = Event("Got tx event")

    @cocotb.coroutine
    def _rx_clock(self):
        t = Timer(self.rx_clock_half_period)
        while True:
            self.dut.rx_clk_in_p <= 1
            self.dut.rx_clk_in_n <= 0
            yield t
            self.dut.rx_clk_in_p <= 0
            self.dut.rx_clk_in_n <= 1
            yield t

    def send_data(self, i_data, q_data, i_data2=None, q_data2=None,
                  binaryRepresentation=BinaryRepresentation.TWOS_COMPLEMENT):
        '''
        Forks the ``rx_data_to_ad9361`` coroutine to send data.

        Args:
            i_data (int): Data of the I0 channel.
            q_data (int): Data of the Q0 channel.
            i_data2 (int, optional): Data of the I1 channel.
            q_data2 (int, optional): Data of the Q1 channel.
            binaryRepresentation (BinaryRepresentation): The representation of the binary value.
                Default is ``BinaryRepresentation.TWOS_COMPLEMENT``.
        '''
        print(binaryRepresentation)
        cocotb.fork(self.rx_data_to_ad9361(i_data, q_data, i_data2, q_data2,
                    binaryRepresentation))

    @cocotb.coroutine
    def rx_data_to_ad9361(self, i_data, q_data, i_data2=None, q_data2=None,
                          binaryRepresentation=BinaryRepresentation.TWOS_COMPLEMENT):
<<<<<<< HEAD
        '''
        Receive data to AD9361.

        This is a coroutine.

        Args:
            i_data (int): Data of the I0 channel.
            q_data (int): Data of the Q0 channel.
            i_data2 (int, optional): Data of the I1 channel.
            q_data2 (int, optional): Data of the Q1 channel.
            binaryRepresentation (BinaryRepresentation): The representation of the binary value.
                Default is ``BinaryRepresentation.TWOS_COMPLEMENT``. 
       '''
        i_bin_val = BinaryValue(bits=12, bigEndian=False,
=======
        i_bin_val = BinaryValue(n_bits=12, bigEndian=False,
>>>>>>> 71bb8914
                                binaryRepresentation=binaryRepresentation)
        q_bin_val = BinaryValue(n_bits=12, bigEndian=False,
                                binaryRepresentation=binaryRepresentation)
        index = 0
        if i_data2 is None and q_data2 is None:
            while True:
                yield RisingEdge(self.dut.rx_clk_in_p)
                if self.rx_frame_asserted:
                    self.dut.rx_data_in_p <= i_bin_val[5:0]
                    self.dut.rx_data_in_n <= ~i_bin_val[5:0]
                    self.rx_frame_asserted = False
                    self.dut.rx_frame_in_p <= 0
                    self.dut.rx_frame_in_n <= 1
                else:
                    if index < len(i_data):
                        i_bin_val.set_value(i_data[index])
                        q_bin_val.set_value(q_data[index])
                        index += 1
                    else:
                        return
                    self.dut.rx_data_in_p <= i_bin_val[11:6]
                    self.dut.rx_data_in_n <= ~i_bin_val[11:6]
                    self.rx_frame_asserted = True
                    self.dut.rx_frame_in_p <= 1
                    self.dut.rx_frame_in_n <= 0
                yield RisingEdge(self.dut.rx_clk_in_n)
                if self.rx_frame_asserted:
                    self.dut.rx_data_in_p <= q_bin_val[11:6]
                    self.dut.rx_data_in_n <= ~q_bin_val[11:6]
                else:
                    self.dut.rx_data_in_p <= q_bin_val[5:0]
                    self.dut.rx_data_in_n <= ~q_bin_val[5:0]
        else:
            I_SEND_HIGH = True
            Q_SEND_HIGH = True
            channel = 1
            while True:
                yield RisingEdge(self.dut.rx_clk_in_p)
                if I_SEND_HIGH:
                    self.dut.rx_data_in_p <= i_bin_val[11:6]
                    self.dut.rx_data_in_n <= ~i_bin_val[11:6]
                    I_SEND_HIGH = False
                    if channel == 1:
                        self.dut.rx_frame_in_p <= 1
                        self.dut.rx_frame_in_n <= 0
                    elif channel == 2:
                        self.dut.rx_frame_in_p <= 0
                        self.dut.rx_frame_in_n <= 1
                else:
                    self.dut.rx_data_in_p <= i_bin_val[5:0]
                    self.dut.rx_data_in_n <= ~i_bin_val[5:0]
                    I_SEND_HIGH = True
                yield RisingEdge(self.dut.rx_clk_in_n)
                if Q_SEND_HIGH:
                    self.dut.rx_data_in_p <= q_bin_val[5:0]
                    self.dut.rx_data_in_n <= ~q_bin_val[5:0]
                    Q_SEND_HIGH = False
                else:
                    self.dut.rx_data_in_p <= q_bin_val[11:6]
                    self.dut.rx_data_in_n <= ~q_bin_val[11:6]
                    Q_SEND_HIGH = True
                    if index < len(i_data):
                        if channel == 1:
                            i_bin_val.set_value(i_data[index])
                            q_bin_val.set_value(q_data[index])
                            channel = 2
                        elif channel == 2:
                            i_bin_val.set_value(i_data2[index])
                            q_bin_val.set_value(q_data2[index])
                            channel = 1
                            index += 1
                    else:
                        return

    @cocotb.coroutine
    def _tx_data_from_ad9361(self):
        i_bin_val = BinaryValue(n_bits=12, bigEndian=False)
        q_bin_val = BinaryValue(n_bits=12, bigEndian=False)
        while True:
            yield RisingEdge(self.dut.tx_clk_out_p)
            if self.dut.tx_frame_out_p.value.integer == 1:
                q_bin_val[11:6] = self.dut.tx_data_out_p.value.get_binstr()
            else:
                q_bin_val[5:0] = self.dut.tx_data_out_p.value.get_binstr()
            yield RisingEdge(self.dut.tx_clk_out_n)
            if self.dut.tx_frame_out_p.value.integer == 1:
                i_bin_val[11:6] = self.dut.tx_data_out_p.value.get_binstr()
            else:
                i_bin_val[5:0] = self.dut.tx_data_out_p.value.get_binstr()
                # print("i_data",i_bin_val.get_value())
                # print("q_data",q_bin_val.get_value())
                self.lbqi.append(i_bin_val)
                self.lbqq.append(q_bin_val)
                self.got_tx.set([i_bin_val, q_bin_val])

    @cocotb.coroutine
    def _ad9361_tx_to_rx_loopback(self):
        cocotb.fork(self._tx_data_from_ad9361())
        i_bin_val = BinaryValue(n_bits=12, bigEndian=False)
        q_bin_val = BinaryValue(n_bits=12, bigEndian=False)
        while True:
            yield RisingEdge(self.dut.rx_clk_in_p)
            if self.rx_frame_asserted:
                self.dut.rx_data_in_p <= i_bin_val[5:0]
                self.dut.rx_data_in_n <= ~i_bin_val[5:0]
                self.rx_frame_asserted = False
                self.dut.rx_frame_in_p <= 0
                self.dut.rx_frame_in_n <= 1
            else:
                if len(self.lbqi) > 0:
                    i_bin_val = self.lbqi.popleft()
                else:
                    i_bin_val.set_value(0)
                if len(self.lbqq) > 0:
                    q_bin_val = self.lbqq.popleft()
                else:
                    q_bin_val.set_value(0)
                self.dut.rx_data_in_p <= i_bin_val[11:6]
                self.dut.rx_data_in_n <= ~i_bin_val[11:6]
                self.rx_frame_asserted = True
                self.dut.rx_frame_in_p <= 1
                self.dut.rx_frame_in_n <= 0
            yield RisingEdge(self.dut.rx_clk_in_n)
            if self.rx_frame_asserted:
                self.dut.rx_data_in_p <= q_bin_val[11:6]
                self.dut.rx_data_in_n <= ~q_bin_val[11:6]
            else:
                self.dut.rx_data_in_p <= q_bin_val[5:0]
                self.dut.rx_data_in_n <= ~q_bin_val[5:0]

    def ad9361_tx_to_rx_loopback(self):
        '''
        Create loopback from tx to rx.

        Forks a coroutine doing the actual task.
        '''
        cocotb.fork(self._ad9361_tx_to_rx_loopback())

    def tx_data_from_ad9361(self):
        '''
        Transmit data from AD9361.

        Forks a coroutine doing the actual task.
        '''
        cocotb.fork(self._tx_data_from_ad9361())
<|MERGE_RESOLUTION|>--- conflicted
+++ resolved
@@ -1,231 +1,227 @@
-'''
-Created on Aug 24, 2014
-
-@author: msnook
-'''
-
-import cocotb
-from cocotb.triggers import Timer, RisingEdge, ReadOnly, Lock, Event
-from cocotb.bus import Bus
-from cocotb.result import ReturnValue
-from cocotb.drivers import BusDriver
-from cocotb.binary import BinaryValue, BinaryRepresentation
-
-from collections import deque
-
-
-class AD9361(BusDriver):
-    '''
-    Driver for the AD9361 RF Transceiver.
-    '''
-
-    def __init__(self, dut, rx_channels=1, tx_channels=1,
-                 tx_clock_half_period=16276, rx_clock_half_period=16276,
-                 loopback_queue_maxlen=16):
-        '''
-        Constructor
-        '''
-        self.dut = dut
-        self.tx_clock_half_period = tx_clock_half_period
-        self.rx_clock_half_period = rx_clock_half_period
-        self.rx_frame_asserted = False
-        self.tx_frame_asserted = False
-        self.lbqi = deque()
-        self.lbqq = deque()
-        cocotb.fork(self._rx_clock())
-        self.got_tx = Event("Got tx event")
-
-    @cocotb.coroutine
-    def _rx_clock(self):
-        t = Timer(self.rx_clock_half_period)
-        while True:
-            self.dut.rx_clk_in_p <= 1
-            self.dut.rx_clk_in_n <= 0
-            yield t
-            self.dut.rx_clk_in_p <= 0
-            self.dut.rx_clk_in_n <= 1
-            yield t
-
-    def send_data(self, i_data, q_data, i_data2=None, q_data2=None,
-                  binaryRepresentation=BinaryRepresentation.TWOS_COMPLEMENT):
-        '''
-        Forks the ``rx_data_to_ad9361`` coroutine to send data.
-
-        Args:
-            i_data (int): Data of the I0 channel.
-            q_data (int): Data of the Q0 channel.
-            i_data2 (int, optional): Data of the I1 channel.
-            q_data2 (int, optional): Data of the Q1 channel.
-            binaryRepresentation (BinaryRepresentation): The representation of the binary value.
-                Default is ``BinaryRepresentation.TWOS_COMPLEMENT``.
-        '''
-        print(binaryRepresentation)
-        cocotb.fork(self.rx_data_to_ad9361(i_data, q_data, i_data2, q_data2,
-                    binaryRepresentation))
-
-    @cocotb.coroutine
-    def rx_data_to_ad9361(self, i_data, q_data, i_data2=None, q_data2=None,
-                          binaryRepresentation=BinaryRepresentation.TWOS_COMPLEMENT):
-<<<<<<< HEAD
-        '''
-        Receive data to AD9361.
-
-        This is a coroutine.
-
-        Args:
-            i_data (int): Data of the I0 channel.
-            q_data (int): Data of the Q0 channel.
-            i_data2 (int, optional): Data of the I1 channel.
-            q_data2 (int, optional): Data of the Q1 channel.
-            binaryRepresentation (BinaryRepresentation): The representation of the binary value.
-                Default is ``BinaryRepresentation.TWOS_COMPLEMENT``. 
-       '''
-        i_bin_val = BinaryValue(bits=12, bigEndian=False,
-=======
-        i_bin_val = BinaryValue(n_bits=12, bigEndian=False,
->>>>>>> 71bb8914
-                                binaryRepresentation=binaryRepresentation)
-        q_bin_val = BinaryValue(n_bits=12, bigEndian=False,
-                                binaryRepresentation=binaryRepresentation)
-        index = 0
-        if i_data2 is None and q_data2 is None:
-            while True:
-                yield RisingEdge(self.dut.rx_clk_in_p)
-                if self.rx_frame_asserted:
-                    self.dut.rx_data_in_p <= i_bin_val[5:0]
-                    self.dut.rx_data_in_n <= ~i_bin_val[5:0]
-                    self.rx_frame_asserted = False
-                    self.dut.rx_frame_in_p <= 0
-                    self.dut.rx_frame_in_n <= 1
-                else:
-                    if index < len(i_data):
-                        i_bin_val.set_value(i_data[index])
-                        q_bin_val.set_value(q_data[index])
-                        index += 1
-                    else:
-                        return
-                    self.dut.rx_data_in_p <= i_bin_val[11:6]
-                    self.dut.rx_data_in_n <= ~i_bin_val[11:6]
-                    self.rx_frame_asserted = True
-                    self.dut.rx_frame_in_p <= 1
-                    self.dut.rx_frame_in_n <= 0
-                yield RisingEdge(self.dut.rx_clk_in_n)
-                if self.rx_frame_asserted:
-                    self.dut.rx_data_in_p <= q_bin_val[11:6]
-                    self.dut.rx_data_in_n <= ~q_bin_val[11:6]
-                else:
-                    self.dut.rx_data_in_p <= q_bin_val[5:0]
-                    self.dut.rx_data_in_n <= ~q_bin_val[5:0]
-        else:
-            I_SEND_HIGH = True
-            Q_SEND_HIGH = True
-            channel = 1
-            while True:
-                yield RisingEdge(self.dut.rx_clk_in_p)
-                if I_SEND_HIGH:
-                    self.dut.rx_data_in_p <= i_bin_val[11:6]
-                    self.dut.rx_data_in_n <= ~i_bin_val[11:6]
-                    I_SEND_HIGH = False
-                    if channel == 1:
-                        self.dut.rx_frame_in_p <= 1
-                        self.dut.rx_frame_in_n <= 0
-                    elif channel == 2:
-                        self.dut.rx_frame_in_p <= 0
-                        self.dut.rx_frame_in_n <= 1
-                else:
-                    self.dut.rx_data_in_p <= i_bin_val[5:0]
-                    self.dut.rx_data_in_n <= ~i_bin_val[5:0]
-                    I_SEND_HIGH = True
-                yield RisingEdge(self.dut.rx_clk_in_n)
-                if Q_SEND_HIGH:
-                    self.dut.rx_data_in_p <= q_bin_val[5:0]
-                    self.dut.rx_data_in_n <= ~q_bin_val[5:0]
-                    Q_SEND_HIGH = False
-                else:
-                    self.dut.rx_data_in_p <= q_bin_val[11:6]
-                    self.dut.rx_data_in_n <= ~q_bin_val[11:6]
-                    Q_SEND_HIGH = True
-                    if index < len(i_data):
-                        if channel == 1:
-                            i_bin_val.set_value(i_data[index])
-                            q_bin_val.set_value(q_data[index])
-                            channel = 2
-                        elif channel == 2:
-                            i_bin_val.set_value(i_data2[index])
-                            q_bin_val.set_value(q_data2[index])
-                            channel = 1
-                            index += 1
-                    else:
-                        return
-
-    @cocotb.coroutine
-    def _tx_data_from_ad9361(self):
-        i_bin_val = BinaryValue(n_bits=12, bigEndian=False)
-        q_bin_val = BinaryValue(n_bits=12, bigEndian=False)
-        while True:
-            yield RisingEdge(self.dut.tx_clk_out_p)
-            if self.dut.tx_frame_out_p.value.integer == 1:
-                q_bin_val[11:6] = self.dut.tx_data_out_p.value.get_binstr()
-            else:
-                q_bin_val[5:0] = self.dut.tx_data_out_p.value.get_binstr()
-            yield RisingEdge(self.dut.tx_clk_out_n)
-            if self.dut.tx_frame_out_p.value.integer == 1:
-                i_bin_val[11:6] = self.dut.tx_data_out_p.value.get_binstr()
-            else:
-                i_bin_val[5:0] = self.dut.tx_data_out_p.value.get_binstr()
-                # print("i_data",i_bin_val.get_value())
-                # print("q_data",q_bin_val.get_value())
-                self.lbqi.append(i_bin_val)
-                self.lbqq.append(q_bin_val)
-                self.got_tx.set([i_bin_val, q_bin_val])
-
-    @cocotb.coroutine
-    def _ad9361_tx_to_rx_loopback(self):
-        cocotb.fork(self._tx_data_from_ad9361())
-        i_bin_val = BinaryValue(n_bits=12, bigEndian=False)
-        q_bin_val = BinaryValue(n_bits=12, bigEndian=False)
-        while True:
-            yield RisingEdge(self.dut.rx_clk_in_p)
-            if self.rx_frame_asserted:
-                self.dut.rx_data_in_p <= i_bin_val[5:0]
-                self.dut.rx_data_in_n <= ~i_bin_val[5:0]
-                self.rx_frame_asserted = False
-                self.dut.rx_frame_in_p <= 0
-                self.dut.rx_frame_in_n <= 1
-            else:
-                if len(self.lbqi) > 0:
-                    i_bin_val = self.lbqi.popleft()
-                else:
-                    i_bin_val.set_value(0)
-                if len(self.lbqq) > 0:
-                    q_bin_val = self.lbqq.popleft()
-                else:
-                    q_bin_val.set_value(0)
-                self.dut.rx_data_in_p <= i_bin_val[11:6]
-                self.dut.rx_data_in_n <= ~i_bin_val[11:6]
-                self.rx_frame_asserted = True
-                self.dut.rx_frame_in_p <= 1
-                self.dut.rx_frame_in_n <= 0
-            yield RisingEdge(self.dut.rx_clk_in_n)
-            if self.rx_frame_asserted:
-                self.dut.rx_data_in_p <= q_bin_val[11:6]
-                self.dut.rx_data_in_n <= ~q_bin_val[11:6]
-            else:
-                self.dut.rx_data_in_p <= q_bin_val[5:0]
-                self.dut.rx_data_in_n <= ~q_bin_val[5:0]
-
-    def ad9361_tx_to_rx_loopback(self):
-        '''
-        Create loopback from tx to rx.
-
-        Forks a coroutine doing the actual task.
-        '''
-        cocotb.fork(self._ad9361_tx_to_rx_loopback())
-
-    def tx_data_from_ad9361(self):
-        '''
-        Transmit data from AD9361.
-
-        Forks a coroutine doing the actual task.
-        '''
-        cocotb.fork(self._tx_data_from_ad9361())
+'''
+Created on Aug 24, 2014
+
+@author: msnook
+'''
+
+import cocotb
+from cocotb.triggers import Timer, RisingEdge, ReadOnly, Lock, Event
+from cocotb.bus import Bus
+from cocotb.result import ReturnValue
+from cocotb.drivers import BusDriver
+from cocotb.binary import BinaryValue, BinaryRepresentation
+
+from collections import deque
+
+
+class AD9361(BusDriver):
+    '''
+    Driver for the AD9361 RF Transceiver.
+    '''
+
+    def __init__(self, dut, rx_channels=1, tx_channels=1,
+                 tx_clock_half_period=16276, rx_clock_half_period=16276,
+                 loopback_queue_maxlen=16):
+        '''
+        Constructor
+        '''
+        self.dut = dut
+        self.tx_clock_half_period = tx_clock_half_period
+        self.rx_clock_half_period = rx_clock_half_period
+        self.rx_frame_asserted = False
+        self.tx_frame_asserted = False
+        self.lbqi = deque()
+        self.lbqq = deque()
+        cocotb.fork(self._rx_clock())
+        self.got_tx = Event("Got tx event")
+
+    @cocotb.coroutine
+    def _rx_clock(self):
+        t = Timer(self.rx_clock_half_period)
+        while True:
+            self.dut.rx_clk_in_p <= 1
+            self.dut.rx_clk_in_n <= 0
+            yield t
+            self.dut.rx_clk_in_p <= 0
+            self.dut.rx_clk_in_n <= 1
+            yield t
+
+    def send_data(self, i_data, q_data, i_data2=None, q_data2=None,
+                  binaryRepresentation=BinaryRepresentation.TWOS_COMPLEMENT):
+        '''
+        Forks the ``rx_data_to_ad9361`` coroutine to send data.
+
+        Args:
+            i_data (int): Data of the I0 channel.
+            q_data (int): Data of the Q0 channel.
+            i_data2 (int, optional): Data of the I1 channel.
+            q_data2 (int, optional): Data of the Q1 channel.
+            binaryRepresentation (BinaryRepresentation): The representation of the binary value.
+                Default is ``BinaryRepresentation.TWOS_COMPLEMENT``.
+        '''
+        print(binaryRepresentation)
+        cocotb.fork(self.rx_data_to_ad9361(i_data, q_data, i_data2, q_data2,
+                    binaryRepresentation))
+
+    @cocotb.coroutine
+    def rx_data_to_ad9361(self, i_data, q_data, i_data2=None, q_data2=None,
+                          binaryRepresentation=BinaryRepresentation.TWOS_COMPLEMENT):
+        '''
+        Receive data to AD9361.
+
+        This is a coroutine.
+
+        Args:
+            i_data (int): Data of the I0 channel.
+            q_data (int): Data of the Q0 channel.
+            i_data2 (int, optional): Data of the I1 channel.
+            q_data2 (int, optional): Data of the Q1 channel.
+            binaryRepresentation (BinaryRepresentation): The representation of the binary value.
+                Default is ``BinaryRepresentation.TWOS_COMPLEMENT``. 
+       '''
+        i_bin_val = BinaryValue(n_bits=12, bigEndian=False,
+                                binaryRepresentation=binaryRepresentation)
+        q_bin_val = BinaryValue(n_bits=12, bigEndian=False,
+                                binaryRepresentation=binaryRepresentation)
+        index = 0
+        if i_data2 is None and q_data2 is None:
+            while True:
+                yield RisingEdge(self.dut.rx_clk_in_p)
+                if self.rx_frame_asserted:
+                    self.dut.rx_data_in_p <= i_bin_val[5:0]
+                    self.dut.rx_data_in_n <= ~i_bin_val[5:0]
+                    self.rx_frame_asserted = False
+                    self.dut.rx_frame_in_p <= 0
+                    self.dut.rx_frame_in_n <= 1
+                else:
+                    if index < len(i_data):
+                        i_bin_val.set_value(i_data[index])
+                        q_bin_val.set_value(q_data[index])
+                        index += 1
+                    else:
+                        return
+                    self.dut.rx_data_in_p <= i_bin_val[11:6]
+                    self.dut.rx_data_in_n <= ~i_bin_val[11:6]
+                    self.rx_frame_asserted = True
+                    self.dut.rx_frame_in_p <= 1
+                    self.dut.rx_frame_in_n <= 0
+                yield RisingEdge(self.dut.rx_clk_in_n)
+                if self.rx_frame_asserted:
+                    self.dut.rx_data_in_p <= q_bin_val[11:6]
+                    self.dut.rx_data_in_n <= ~q_bin_val[11:6]
+                else:
+                    self.dut.rx_data_in_p <= q_bin_val[5:0]
+                    self.dut.rx_data_in_n <= ~q_bin_val[5:0]
+        else:
+            I_SEND_HIGH = True
+            Q_SEND_HIGH = True
+            channel = 1
+            while True:
+                yield RisingEdge(self.dut.rx_clk_in_p)
+                if I_SEND_HIGH:
+                    self.dut.rx_data_in_p <= i_bin_val[11:6]
+                    self.dut.rx_data_in_n <= ~i_bin_val[11:6]
+                    I_SEND_HIGH = False
+                    if channel == 1:
+                        self.dut.rx_frame_in_p <= 1
+                        self.dut.rx_frame_in_n <= 0
+                    elif channel == 2:
+                        self.dut.rx_frame_in_p <= 0
+                        self.dut.rx_frame_in_n <= 1
+                else:
+                    self.dut.rx_data_in_p <= i_bin_val[5:0]
+                    self.dut.rx_data_in_n <= ~i_bin_val[5:0]
+                    I_SEND_HIGH = True
+                yield RisingEdge(self.dut.rx_clk_in_n)
+                if Q_SEND_HIGH:
+                    self.dut.rx_data_in_p <= q_bin_val[5:0]
+                    self.dut.rx_data_in_n <= ~q_bin_val[5:0]
+                    Q_SEND_HIGH = False
+                else:
+                    self.dut.rx_data_in_p <= q_bin_val[11:6]
+                    self.dut.rx_data_in_n <= ~q_bin_val[11:6]
+                    Q_SEND_HIGH = True
+                    if index < len(i_data):
+                        if channel == 1:
+                            i_bin_val.set_value(i_data[index])
+                            q_bin_val.set_value(q_data[index])
+                            channel = 2
+                        elif channel == 2:
+                            i_bin_val.set_value(i_data2[index])
+                            q_bin_val.set_value(q_data2[index])
+                            channel = 1
+                            index += 1
+                    else:
+                        return
+
+    @cocotb.coroutine
+    def _tx_data_from_ad9361(self):
+        i_bin_val = BinaryValue(n_bits=12, bigEndian=False)
+        q_bin_val = BinaryValue(n_bits=12, bigEndian=False)
+        while True:
+            yield RisingEdge(self.dut.tx_clk_out_p)
+            if self.dut.tx_frame_out_p.value.integer == 1:
+                q_bin_val[11:6] = self.dut.tx_data_out_p.value.get_binstr()
+            else:
+                q_bin_val[5:0] = self.dut.tx_data_out_p.value.get_binstr()
+            yield RisingEdge(self.dut.tx_clk_out_n)
+            if self.dut.tx_frame_out_p.value.integer == 1:
+                i_bin_val[11:6] = self.dut.tx_data_out_p.value.get_binstr()
+            else:
+                i_bin_val[5:0] = self.dut.tx_data_out_p.value.get_binstr()
+                # print("i_data",i_bin_val.get_value())
+                # print("q_data",q_bin_val.get_value())
+                self.lbqi.append(i_bin_val)
+                self.lbqq.append(q_bin_val)
+                self.got_tx.set([i_bin_val, q_bin_val])
+
+    @cocotb.coroutine
+    def _ad9361_tx_to_rx_loopback(self):
+        cocotb.fork(self._tx_data_from_ad9361())
+        i_bin_val = BinaryValue(n_bits=12, bigEndian=False)
+        q_bin_val = BinaryValue(n_bits=12, bigEndian=False)
+        while True:
+            yield RisingEdge(self.dut.rx_clk_in_p)
+            if self.rx_frame_asserted:
+                self.dut.rx_data_in_p <= i_bin_val[5:0]
+                self.dut.rx_data_in_n <= ~i_bin_val[5:0]
+                self.rx_frame_asserted = False
+                self.dut.rx_frame_in_p <= 0
+                self.dut.rx_frame_in_n <= 1
+            else:
+                if len(self.lbqi) > 0:
+                    i_bin_val = self.lbqi.popleft()
+                else:
+                    i_bin_val.set_value(0)
+                if len(self.lbqq) > 0:
+                    q_bin_val = self.lbqq.popleft()
+                else:
+                    q_bin_val.set_value(0)
+                self.dut.rx_data_in_p <= i_bin_val[11:6]
+                self.dut.rx_data_in_n <= ~i_bin_val[11:6]
+                self.rx_frame_asserted = True
+                self.dut.rx_frame_in_p <= 1
+                self.dut.rx_frame_in_n <= 0
+            yield RisingEdge(self.dut.rx_clk_in_n)
+            if self.rx_frame_asserted:
+                self.dut.rx_data_in_p <= q_bin_val[11:6]
+                self.dut.rx_data_in_n <= ~q_bin_val[11:6]
+            else:
+                self.dut.rx_data_in_p <= q_bin_val[5:0]
+                self.dut.rx_data_in_n <= ~q_bin_val[5:0]
+
+    def ad9361_tx_to_rx_loopback(self):
+        '''
+        Create loopback from tx to rx.
+
+        Forks a coroutine doing the actual task.
+        '''
+        cocotb.fork(self._ad9361_tx_to_rx_loopback())
+
+    def tx_data_from_ad9361(self):
+        '''
+        Transmit data from AD9361.
+
+        Forks a coroutine doing the actual task.
+        '''
+        cocotb.fork(self._tx_data_from_ad9361())