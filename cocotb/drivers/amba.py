''' Copyright (c) 2014 Potential Ventures Ltd
All rights reserved.

Redistribution and use in source and binary forms, with or without
modification, are permitted provided that the following conditions are met:
    * Redistributions of source code must retain the above copyright
      notice, this list of conditions and the following disclaimer.
    * Redistributions in binary form must reproduce the above copyright
      notice, this list of conditions and the following disclaimer in the
      documentation and/or other materials provided with the distribution.
    * Neither the name of Potential Ventures Ltd,
      SolarFlare Communications Inc nor the
      names of its contributors may be used to endorse or promote products
      derived from this software without specific prior written permission.

THIS SOFTWARE IS PROVIDED BY THE COPYRIGHT HOLDERS AND CONTRIBUTORS "AS IS" AND
ANY EXPRESS OR IMPLIED WARRANTIES, INCLUDING, BUT NOT LIMITED TO, THE IMPLIED
WARRANTIES OF MERCHANTABILITY AND FITNESS FOR A PARTICULAR PURPOSE ARE
DISCLAIMED. IN NO EVENT SHALL POTENTIAL VENTURES LTD BE LIABLE FOR ANY
DIRECT, INDIRECT, INCIDENTAL, SPECIAL, EXEMPLARY, OR CONSEQUENTIAL DAMAGES
(INCLUDING, BUT NOT LIMITED TO, PROCUREMENT OF SUBSTITUTE GOODS OR SERVICES;
LOSS OF USE, DATA, OR PROFITS; OR BUSINESS INTERRUPTION) HOWEVER CAUSED AND
ON ANY THEORY OF LIABILITY, WHETHER IN CONTRACT, STRICT LIABILITY, OR TORT
(INCLUDING NEGLIGENCE OR OTHERWISE) ARISING IN ANY WAY OUT OF THE USE OF THIS
SOFTWARE, EVEN IF ADVISED OF THE POSSIBILITY OF SUCH DAMAGE. '''
"""
Drivers for Advanced Microcontroller Bus Architecture
"""
import cocotb
from cocotb.triggers import RisingEdge, ReadOnly, Lock
from cocotb.drivers import BusDriver
from cocotb.result import ReturnValue
from cocotb.binary import BinaryValue

import binascii
import array


class AXIProtocolError(Exception):
    pass


class AXI4LiteMaster(BusDriver):
    """
    AXI4-Lite Master

    TODO: Kill all pending transactions if reset is asserted...
    """
    _signals = ["AWVALID", "AWADDR", "AWREADY",        # Write address channel
                "WVALID", "WREADY", "WDATA", "WSTRB",  # Write data channel
                "BVALID", "BREADY", "BRESP",           # Write response channel
                "ARVALID", "ARADDR", "ARREADY",        # Read address channel
                "RVALID", "RREADY", "RRESP", "RDATA"]  # Read data channel

    def __init__(self, entity, name, clock):
        BusDriver.__init__(self, entity, name, clock)

        # Drive some sensible defaults (setimmediatevalue to avoid x asserts)
        self.bus.AWVALID.setimmediatevalue(0)
        self.bus.WVALID.setimmediatevalue(0)
        self.bus.ARVALID.setimmediatevalue(0)
        self.bus.BREADY.setimmediatevalue(1)
        self.bus.RREADY.setimmediatevalue(1)

        # Mutex for each channel that we master to prevent contention
        self.write_address_busy = Lock("%s_wabusy" % name)
        self.read_address_busy = Lock("%s_rabusy" % name)
        self.write_data_busy = Lock("%s_wbusy" % name)

    @cocotb.coroutine
    def _send_write_address(self, address, delay=0):
        """
        Send the write address, with optional delay (in clocks)
        """
        yield self.write_address_busy.acquire()
        for cycle in range(delay):
            yield RisingEdge(self.clock)

        self.bus.AWADDR <= address
        self.bus.AWVALID <= 1

        while True:
            yield ReadOnly()
            if self.bus.AWREADY.value:
                break
            yield RisingEdge(self.clock)
        yield RisingEdge(self.clock)
        self.bus.AWVALID <= 0
        self.write_address_busy.release()

    @cocotb.coroutine
    def _send_write_data(self, data, delay=0, byte_enable=0xF):
        """
        Send the write address, with optional delay (in clocks)
        """
        yield self.write_data_busy.acquire()
        for cycle in range(delay):
            yield RisingEdge(self.clock)

        self.bus.WDATA <= data
        self.bus.WVALID <= 1
        self.bus.WSTRB <= byte_enable

        while True:
            yield ReadOnly()
            if self.bus.WREADY.value:
                break
            yield RisingEdge(self.clock)
        yield RisingEdge(self.clock)
        self.bus.WVALID <= 0
        self.write_data_busy.release()

    @cocotb.coroutine
    def write(self, address, value, byte_enable=0xf, address_latency=0,
              data_latency=0, sync=True):
        """
        Write a value to an address.

<<<<<<< HEAD
        Args:
            address (int): The address to write to
            value (int): The data value to write
            byte_enable (int, optional): Which bytes in value to actually write.
                Default is to write all bytes.
            address_latency (int, optional): Delay before setting the address (in clock cycles).
                Default is no delay.
            data_latency (int, optional): Delay before setting the data value (in clock cycles).
                Default is no delay.
            
        Returns:
            BinaryValue: The write response value
            
        Raises:
            AXIProtocolError: If write response from AXI is not ``OKAY``
=======
        The *_latency KWargs allow control over the delta

        sync dictates whether we wait for a clock edge or not
>>>>>>> 71bb8914
        """
        if sync:
            yield RisingEdge(self.clock)

        c_addr = cocotb.fork(self._send_write_address(address,
                                                      delay=address_latency))
        c_data = cocotb.fork(self._send_write_data(value,
                                                   byte_enable=byte_enable,
                                                   delay=data_latency))

        if c_addr:
            yield c_addr.join()
        if c_data:
            yield c_data.join()

        # Wait for the response
        while True:
            yield ReadOnly()
            if self.bus.BVALID.value and self.bus.BREADY.value:
                result = self.bus.BRESP.value
                break
            yield RisingEdge(self.clock)

        yield RisingEdge(self.clock)

        if int(result):
            raise AXIProtocolError("Write to address 0x%08x failed with BRESP: %d"
                               % (address, int(result)))

        raise ReturnValue(result)

    @cocotb.coroutine
    def read(self, address, sync=True):
        """
        Read from an address.
        
        Args:
            address (int): The address to read from
            sync (bool, optional): Wait for rising edge on clock initially.
                Defaults to True.
            
        Returns:
            BinaryValue: The read data value
            
        Raises:
            AXIProtocolError: If read response from AXI is not ``OKAY``
        """
        if sync:
            yield RisingEdge(self.clock)

        self.bus.ARADDR <= address
        self.bus.ARVALID <= 1

        while True:
            yield ReadOnly()
            if self.bus.ARREADY.value:
                break
            yield RisingEdge(self.clock)

        yield RisingEdge(self.clock)
        self.bus.ARVALID <= 0

        while True:
            yield ReadOnly()
            if self.bus.RVALID.value and self.bus.RREADY.value:
                data = self.bus.RDATA.value
                result = self.bus.RRESP.value
                break
            yield RisingEdge(self.clock)

        if int(result):
            raise AXIProtocolError("Read address 0x%08x failed with RRESP: %d" %
                               (address, int(result)))

        raise ReturnValue(data)

    def __len__(self):
        return 2**len(self.bus.ARADDR)

class AXI4Slave(BusDriver):
    '''
    AXI4 Slave

    Monitors an internal memory and handles read and write requests.
    '''
    _signals = [
        "ARREADY", "ARVALID", "ARADDR",             # Read address channel
        "ARLEN",   "ARSIZE",  "ARBURST", "ARPROT",

        "RREADY",  "RVALID",  "RDATA",   "RLAST",   # Read response channel

        "AWREADY", "AWADDR",  "AWVALID",            # Write address channel
        "AWPROT",  "AWSIZE",  "AWBURST", "AWLEN",

        "WREADY",  "WVALID",  "WDATA",

    ]

    # Not currently supported by this driver
    _optional_signals = [
        "WLAST",   "WSTRB",
        "BVALID",  "BREADY",  "BRESP",   "RRESP",
        "RCOUNT",  "WCOUNT",  "RACOUNT", "WACOUNT",
        "ARLOCK",  "AWLOCK",  "ARCACHE", "AWCACHE",
        "ARQOS",   "AWQOS",   "ARID",    "AWID",
        "BID",     "RID",     "WID"
    ]

    def __init__(self, entity, name, clock, memory, callback=None, event=None,
                 big_endian=False):

        BusDriver.__init__(self, entity, name, clock)
        self.clock = clock

        self.big_endian = big_endian
        self.bus.ARREADY.setimmediatevalue(1)
        self.bus.RVALID.setimmediatevalue(0)
        self.bus.RLAST.setimmediatevalue(0)
        self.bus.AWREADY.setimmediatevalue(1)
        self._memory = memory

        self.write_address_busy = Lock("%s_wabusy" % name)
        self.read_address_busy = Lock("%s_rabusy" % name)
        self.write_data_busy = Lock("%s_wbusy" % name)

        cocotb.fork(self._read_data())
        cocotb.fork(self._write_data())

    def _size_to_bytes_in_beat(self, AxSIZE):
        if AxSIZE < 7:
            return 2 ** AxSIZE
        return None

    @cocotb.coroutine
    def _write_data(self):
        clock_re = RisingEdge(self.clock)

        while True:
            while True:
                self.bus.WREADY <= 0
                yield ReadOnly()
                if self.bus.AWVALID.value:
                    self.bus.WREADY <= 1
                    break
                yield clock_re

            yield ReadOnly()
            _awaddr = int(self.bus.AWADDR)
            _awlen = int(self.bus.AWLEN)
            _awsize = int(self.bus.AWSIZE)
            _awburst = int(self.bus.AWBURST)
            _awprot = int(self.bus.AWPROT)

            burst_length = _awlen + 1
            bytes_in_beat = self._size_to_bytes_in_beat(_awsize)

            word = BinaryValue(n_bits=bytes_in_beat*8, bigEndian=self.big_endian)

            if __debug__:
                self.log.debug(
                    "AWADDR  %d\n" % _awaddr +
                    "AWLEN   %d\n" % _awlen +
                    "AWSIZE  %d\n" % _awsize +
                    "AWBURST %d\n" % _awburst +
                    "BURST_LENGTH %d\n" % burst_length +
                    "Bytes in beat %d\n" % bytes_in_beat)

            burst_count = burst_length

            yield clock_re

            while True:
                if self.bus.WVALID.value:
                    word = self.bus.WDATA.value
                    word.big_endian = self.big_endian
                    _burst_diff = burst_length - burst_count
                    _st = _awaddr + (_burst_diff * bytes_in_beat)  # start
                    _end = _awaddr + ((_burst_diff + 1) * bytes_in_beat)  # end
                    self._memory[_st:_end] = array.array('B', word.get_buff())
                    burst_count -= 1
                    if burst_count == 0:
                        break
                yield clock_re

    @cocotb.coroutine
    def _read_data(self):
        clock_re = RisingEdge(self.clock)

        while True:
            while True:
                yield ReadOnly()
                if self.bus.ARVALID.value:
                    break
                yield clock_re

            yield ReadOnly()
            _araddr = int(self.bus.ARADDR)
            _arlen = int(self.bus.ARLEN)
            _arsize = int(self.bus.ARSIZE)
            _arburst = int(self.bus.ARBURST)
            _arprot = int(self.bus.ARPROT)

            burst_length = _arlen + 1
            bytes_in_beat = self._size_to_bytes_in_beat(_arsize)

            word = BinaryValue(n_bits=bytes_in_beat*8, bigEndian=self.big_endian)

            if __debug__:
                self.log.debug(
                    "ARADDR  %d\n" % _araddr +
                    "ARLEN   %d\n" % _arlen +
                    "ARSIZE  %d\n" % _arsize +
                    "ARBURST %d\n" % _arburst +
                    "BURST_LENGTH %d\n" % burst_length +
                    "Bytes in beat %d\n" % bytes_in_beat)

            burst_count = burst_length

            yield clock_re

            while True:
                self.bus.RVALID <= 1
                yield ReadOnly()
                if self.bus.RREADY.value:
                    _burst_diff = burst_length - burst_count
                    _st = _araddr + (_burst_diff * bytes_in_beat)
                    _end = _araddr + ((_burst_diff + 1) * bytes_in_beat)
                    word.buff = self._memory[_st:_end].tostring()
                    self.bus.RDATA <= word
                    if burst_count == 1:
                        self.bus.RLAST <= 1
                yield clock_re
                burst_count -= 1
                self.bus.RLAST <= 0
                if burst_count == 0:
                    break<|MERGE_RESOLUTION|>--- conflicted
+++ resolved
@@ -116,7 +116,6 @@
         """
         Write a value to an address.
 
-<<<<<<< HEAD
         Args:
             address (int): The address to write to
             value (int): The data value to write
@@ -126,17 +125,14 @@
                 Default is no delay.
             data_latency (int, optional): Delay before setting the data value (in clock cycles).
                 Default is no delay.
+            sync (bool, optional): Wait for rising edge on clock initially.
+                Defaults to True.
             
         Returns:
             BinaryValue: The write response value
             
         Raises:
             AXIProtocolError: If write response from AXI is not ``OKAY``
-=======
-        The *_latency KWargs allow control over the delta
-
-        sync dictates whether we wait for a clock edge or not
->>>>>>> 71bb8914
         """
         if sync:
             yield RisingEdge(self.clock)
