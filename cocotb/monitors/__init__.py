--- conflicted
+++ resolved
@@ -151,13 +151,8 @@
     _optional_signals = []
 
     def __init__(self, entity, name, clock, reset=None, reset_n=None,
-<<<<<<< HEAD
-                 callback=None, event=None):
+                 callback=None, event=None, bus_separator="_"):
         self.log = SimLog(mod='monitor', cls=entity._name, name=name)
-=======
-                 callback=None, event=None, bus_separator="_"):
-        self.log = SimLog("cocotb.%s.%s" % (entity._name, name))
->>>>>>> e5410117
         self.entity = entity
         self.name = name
         self.clock = clock
