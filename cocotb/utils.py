--- conflicted
+++ resolved
@@ -432,30 +432,6 @@
             return self
 
 
-<<<<<<< HEAD
-=======
-# backport of Python 3.7's contextlib.nullcontext
-class nullcontext(object):
-    """Context manager that does no additional processing.
-    Used as a stand-in for a normal context manager, when a particular
-    block of code is only sometimes used with a normal context manager::
-
-        cm = optional_cm if condition else nullcontext()
-        with cm:
-            # Perform operation, using optional_cm if condition is True
-    """
-
-    def __init__(self, enter_result=None):
-        self.enter_result = enter_result
-
-    def __enter__(self):
-        return self.enter_result
-
-    def __exit__(self, *excinfo):
-        pass
-
->>>>>>> a9c0ef09
-
 def reject_remaining_kwargs(name, kwargs):
     """
     Helper function to emulate Python 3 keyword-only arguments.
@@ -507,7 +483,7 @@
 
 
 def want_color_output():
-    """Return ``True`` if coloured output is possible/requested and not running in GUI."""
+    """Return ``True`` if colored output is possible/requested and not running in GUI."""
     want_color = sys.stdout.isatty()  # default to color for TTYs
     if os.getenv("COCOTB_ANSI_OUTPUT", default='0') == '1':
         want_color = True
