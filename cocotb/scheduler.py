#!/usr/bin/env python

''' Copyright (c) 2013, 2018 Potential Ventures Ltd
Copyright (c) 2013 SolarFlare Communications Inc
All rights reserved.

Redistribution and use in source and binary forms, with or without
modification, are permitted provided that the following conditions are met:
    * Redistributions of source code must retain the above copyright
      notice, this list of conditions and the following disclaimer.
    * Redistributions in binary form must reproduce the above copyright
      notice, this list of conditions and the following disclaimer in the
      documentation and/or other materials provided with the distribution.
    * Neither the name of Potential Ventures Ltd,
      SolarFlare Communications Inc nor the
      names of its contributors may be used to endorse or promote products
      derived from this software without specific prior written permission.

THIS SOFTWARE IS PROVIDED BY THE COPYRIGHT HOLDERS AND CONTRIBUTORS "AS IS" AND
ANY EXPRESS OR IMPLIED WARRANTIES, INCLUDING, BUT NOT LIMITED TO, THE IMPLIED
WARRANTIES OF MERCHANTABILITY AND FITNESS FOR A PARTICULAR PURPOSE ARE
DISCLAIMED. IN NO EVENT SHALL POTENTIAL VENTURES LTD BE LIABLE FOR ANY
DIRECT, INDIRECT, INCIDENTAL, SPECIAL, EXEMPLARY, OR CONSEQUENTIAL DAMAGES
(INCLUDING, BUT NOT LIMITED TO, PROCUREMENT OF SUBSTITUTE GOODS OR SERVICES;
LOSS OF USE, DATA, OR PROFITS; OR BUSINESS INTERRUPTION) HOWEVER CAUSED AND
ON ANY THEORY OF LIABILITY, WHETHER IN CONTRACT, STRICT LIABILITY, OR TORT
(INCLUDING NEGLIGENCE OR OTHERWISE) ARISING IN ANY WAY OUT OF THE USE OF THIS
SOFTWARE, EVEN IF ADVISED OF THE POSSIBILITY OF SUCH DAMAGE. '''

"""
    Coroutine scheduler.


FIXME: We have a problem here.  If a coroutine schedules a read-only but we
also have pending writes we have to schedule the ReadWrite callback before
the ReadOnly (and this is invalid, at least in Modelsim).
"""
import collections
import os
<<<<<<< HEAD
=======
import time
import logging
import threading

>>>>>>> e5410117

# For autodocumentation don't need the extension modules
if "SPHINX_BUILD" in os.environ:
    simulator = None
else:
    import simulator

# Debug mode controlled by environment variables
if "COCOTB_ENABLE_PROFILING" in os.environ:
    import cProfile, pstats
    _profile = cProfile.Profile()
    _profiling = True
else:
    _profiling = False

# Sadly the python standard logging module is very slow so it's better not to
# make any calls by testing a boolean flag first
if "COCOTB_SCHEDULER_DEBUG" in os.environ:
    _debug = True
else:
    _debug = False


import cocotb
import cocotb.decorators
<<<<<<< HEAD
from cocotb.triggers import (Trigger, GPITrigger, Timer, ReadOnly,
                             _NextTimeStep, _ReadWrite)
from cocotb.log import SimLog, DEBUG
=======
from cocotb.triggers import (Trigger, GPITrigger, Timer, ReadOnly, PythonTrigger,
                             _NextTimeStep, _ReadWrite, Event, NullTrigger)
from cocotb.log import SimLog
>>>>>>> e5410117
from cocotb.result import (TestComplete, TestError, ReturnValue, raise_error,
                           create_error, ExternalException)

class external_state(object):
    INIT = 0
    RUNNING = 1
    PAUSED = 2
    EXITED = 3

@cocotb.decorators.public
class external_waiter(object):

    def __init__(self):
        self.result = None
        self.thread = None
        self.event = Event()
        self.state = external_state.INIT
        self.cond = threading.Condition()
        self._log = SimLog("cocotb.external.thead.%s" % self.thread, id(self))

    def _propogate_state(self, new_state):
        self.cond.acquire()
        if _debug:
            self._log.debug("Changing state from %d -> %d from %s" % (self.state, new_state, threading.current_thread()))
        self.state = new_state
        self.cond.notify()
        self.cond.release()

    def thread_done(self):
        if _debug:
            self._log.debug("Thread finished from %s" % (threading.current_thread()))
        self._propogate_state(external_state.EXITED)

    def thread_suspend(self):
        self._propogate_state(external_state.PAUSED)

    def thread_start(self):
        if self.state > external_state.INIT:
            return

        if not self.thread.is_alive():
            self._propogate_state(external_state.RUNNING)
            self.thread.start()

    def thread_resume(self):
        self._propogate_state(external_state.RUNNING)

    def thread_wait(self):
        if _debug:
            self._log.debug("Waiting for the condition lock %s" % threading.current_thread())

        self.cond.acquire()

        while self.state == external_state.RUNNING:
            self.cond.wait()

        if _debug:
            if self.state == external_state.EXITED:
                self._log.debug("Thread %s has exited from %s" % (self.thread, threading.current_thread()))
            elif self.state == external_state.PAUSED:
                self._log.debug("Thread %s has called yield from %s"  % (self.thread, threading.current_thread()))
            elif self.state == external_state.RUNNING:
                self._log.debug("Thread %s is in RUNNING from %d"  % (self.thread, threading.current_thread()))

        if self.state == external_state.INIT:
            raise Exception("Thread %s state was not allowed from %s"  % (self.thread, threading.current_thread()))

        self.cond.release()
        return self.state

class Scheduler(object):
    """
    The main scheduler.

    Here we accept callbacks from the simulator and schedule the appropriate
    coroutines.

    A callback fires, causing the `react`_ method to be called, with the
    trigger that caused the callback as the first argument.

    We look up a list of coroutines to schedule (indexed by the trigger) and
    schedule them in turn. NB implementors should not depend on the scheduling
    order!

    Some additional management is required since coroutines can return a list
    of triggers, to be scheduled when any one of the triggers fires.  To
    ensure we don't receive spurious callbacks, we have to un-prime all the
    other triggers when any one fires.

    Due to the simulator nuances and fun with delta delays we have the
    following modes:

    Normal mode
        - Callbacks cause coroutines to be scheduled
        - Any pending writes are cached and do not happen immediately

    ReadOnly mode
        - Corresponds to cbReadOnlySynch (VPI) or vhpiCbLastKnownDeltaCycle
          (VHPI).  In this state we are not allowed to perform writes.

    Write mode
        - Corresponds to cbReadWriteSynch (VPI) or vhpiCbEndOfProcesses (VHPI)
          In this mode we play back all the cached write updates.

    We can legally transition from normal->write by registering a ReadWrite
    callback, however usually once a simulator has entered the ReadOnly phase
    of a given timestep then we must move to a new timestep before performing
    any writes.  The mechanism for moving to a new timestep may not be
    consistent across simulators and therefore we provide an abstraction to
    assist with compatibility.


    Unless a coroutine has explicitly requested to be scheduled in ReadOnly
    mode (for example wanting to sample the finally settled value after all
    delta delays) then it can reasonably be expected to be scheduled during
    "normal mode" i.e. where writes are permitted.
    """

    _MODE_NORMAL   = 1  # noqa
    _MODE_READONLY = 2  # noqa
    _MODE_WRITE    = 3  # noqa
    _MODE_TERM     = 4  # noqa

    # Singleton events, recycled to avoid spurious object creation
    _readonly = ReadOnly()
    _next_timestep = _NextTimeStep()
    _readwrite = _ReadWrite()
    _timer1 = Timer(1)
    _timer0 = Timer(0)

    def __init__(self):

        self.log = SimLog('scheduler')
        if _debug:
            self.log.setLevel(DEBUG)

        # A dictionary of pending coroutines for each trigger,
        # indexed by trigger
        self._trigger2coros = collections.defaultdict(list)

        # A dictionary of pending triggers for each coroutine, indexed by coro
        self._coro2triggers = collections.defaultdict(list)

        # Our main state
        self._mode = Scheduler._MODE_NORMAL

        # A dictionary of pending writes
        self._writes = {}

        self._pending_coros = []
        self._pending_callbacks = []
        self._pending_triggers = []
        self._pending_threads = []
        self._pending_events = []   # Events we need to call set on once we've unwound

        self._terminate = False
        self._test_result = None
        self._entrypoint = None
        self._main_thread = threading.current_thread()

        # Select the appropriate scheduling algorithm for this simulator
        self.advance = self.default_scheduling_algorithm

    def default_scheduling_algorithm(self):
        """
        Decide whether we need to schedule our own triggers (if at all) in
        order to progress to the next mode.

        This algorithm has been tested against the following simulators:
            Icarus Verilog
        """
        if not self._terminate and self._writes:

            if self._mode == Scheduler._MODE_NORMAL:
                if not self._readwrite.primed:
                    self._readwrite.prime(self.react)
            elif not self._next_timestep.primed:
                self._next_timestep.prime(self.react)

        elif self._terminate:
            if _debug:
                self.log.debug("Test terminating, scheduling Timer")

            for t in self._trigger2coros:
                t.unprime()

            for t in [self._readwrite, self._readonly, self._next_timestep,
                      self._timer1, self._timer0]:
                if t.primed:
                    t.unprime()

            self._timer1.prime(self.begin_test)
            self._trigger2coros = collections.defaultdict(list)
            self._coro2triggers = collections.defaultdict(list)
            self._terminate = False
            self._mode = Scheduler._MODE_TERM

    def begin_test(self, trigger=None):
        """
        Called to initiate a test.

        Could be called on start-up or from a callback
        """
        if _debug:
            self.log.debug("begin_test called with trigger: %s" %
                           (str(trigger)))
        if _profiling:
            ps = pstats.Stats(_profile).sort_stats('cumulative')
            ps.dump_stats("test_profile.pstat")
            _profile.enable()

        self._mode = Scheduler._MODE_NORMAL
        if trigger is not None:
            trigger.unprime()

        # Issue previous test result, if there is one
        if self._test_result is not None:
            if _debug:
                self.log.debug("Issue test result to regression object")
            cocotb.regression.handle_result(self._test_result)
            self._test_result = None
        if self._entrypoint is not None:
            test = self._entrypoint
            self._entrypoint = None
            self.schedule(test)
            self.advance()

        if _profiling:
            _profile.disable()

    def react(self, trigger, depth=0):
        """
        React called when a trigger fires.

        We find any coroutines that are waiting on the particular trigger and
        schedule them.
        """
        if _profiling and not depth:
            _profile.enable()

        # When a trigger fires it is unprimed internally
        if _debug:
            self.log.debug("Trigger fired: %s" % str(trigger))
        # trigger.unprime()

        if self._mode == Scheduler._MODE_TERM:
            if _debug:
                self.log.debug("Ignoring trigger %s since we're terminating" %
                               str(trigger))
            return

        if trigger is self._readonly:
            self._mode = Scheduler._MODE_READONLY
        # Only GPI triggers affect the simulator scheduling mode
        elif isinstance(trigger, GPITrigger):
            self._mode = Scheduler._MODE_NORMAL

        # We're the only source of ReadWrite triggers which are only used for
        # playing back any cached signal updates
        if trigger is self._readwrite:

            if _debug:
                self.log.debug("Writing cached signal updates")

            while self._writes:
                handle, value = self._writes.popitem()
                handle.setimmediatevalue(value)

            self._readwrite.unprime()

            if _profiling:
                _profile.disable()
            return

        # Similarly if we've scheduled our next_timestep on way to readwrite
        if trigger is self._next_timestep:

            if not self._writes:
                self.log.error(
                    "Moved to next timestep without any pending writes!")
            else:
                self.log.debug(
                    "Priming ReadWrite trigger so we can playback writes")
                self._readwrite.prime(self.react)

            if _profiling:
                _profile.disable()
            return

        if trigger not in self._trigger2coros:

            # GPI triggers should only be ever pending if there is an
            # associated coroutine waiting on that trigger, otherwise it would
            # have been unprimed already
            if isinstance(trigger, GPITrigger):
                self.log.critical(
                    "No coroutines waiting on trigger that fired: %s" %
                    str(trigger))

                trigger.log.info("I'm the culprit")
            # For Python triggers this isn't actually an error - we might do
            # event.set() without knowing whether any coroutines are actually
            # waiting on this event, for example
            elif _debug:
                self.log.debug(
                    "No coroutines waiting on trigger that fired: %s" %
                    str(trigger))

            if _profiling:
                _profile.disable()
            return

        # Scheduled coroutines may append to our waiting list so the first
        # thing to do is pop all entries waiting on this trigger.
        scheduling = self._trigger2coros.pop(trigger)

        if _debug:
            debugstr = "\n\t".join([coro.__name__ for coro in scheduling])
            if len(scheduling):
                debugstr = "\n\t" + debugstr
            self.log.debug("%d pending coroutines for event %s%s" %
                           (len(scheduling), str(trigger), debugstr))

        # If the coroutine was waiting on multiple triggers we may be able
        # to unprime the other triggers that didn't fire
        for coro in scheduling:
            for pending in self._coro2triggers[coro]:
                for others in self._trigger2coros[pending]:
                    if others not in scheduling:
                        break
                else:
                    # if pending is not trigger and pending.primed:
                    #     pending.unprime()
                    if pending.primed:
                        pending.unprime()
                    del self._trigger2coros[pending]

        for coro in scheduling:
            if _debug:
                self.log.debug("Scheduling coroutine %s" % (coro.__name__))
            self.schedule(coro, trigger=trigger)
            if _debug:
                self.log.debug("Scheduled coroutine %s" % (coro.__name__))

        if not depth:
            # Schedule may have queued up some events so we'll burn through those
            while self._pending_events:
                if _debug:
                    self.log.debug("Scheduling pending event %s" %
                                   (str(self._pending_events[0])))
                self._pending_events.pop(0).set()

        while self._pending_triggers:
            if _debug:
                self.log.debug("Scheduling pending trigger %s" %
                               (str(self._pending_triggers[0])))
            self.react(self._pending_triggers.pop(0), depth=depth + 1)

        # We only advance for GPI triggers
        if not depth and isinstance(trigger, GPITrigger):
            self.advance()

            if _debug:
                self.log.debug("All coroutines scheduled, handing control back"
                               " to simulator")

            if _profiling:
                _profile.disable()
        return

    def unschedule(self, coro):
        """Unschedule a coroutine.  Unprime any pending triggers"""

        for trigger in self._coro2triggers[coro]:
            if coro in self._trigger2coros[trigger]:
                self._trigger2coros[trigger].remove(coro)
            if not self._trigger2coros[trigger]:
                trigger.unprime()
                del self._trigger2coros[trigger]
        del self._coro2triggers[coro]

        if coro._join in self._trigger2coros:
            self._pending_triggers.append(coro._join)

        # Remove references to allow GC to clean up
        del coro._join

    def save_write(self, handle, value):
        if self._mode == Scheduler._MODE_READONLY:
            raise Exception("Write to object {0} was scheduled during a read-only sync phase.".format(handle._name))
        self._writes[handle] = value

    def _coroutine_yielded(self, coro, triggers):
        """
        Prime the triggers and update our internal mappings
        """
        self._coro2triggers[coro] = triggers

        for trigger in triggers:

            self._trigger2coros[trigger].append(coro)
            if not trigger.primed:
                try:
                    trigger.prime(self.react)
                except Exception as e:
                    # Convert any exceptions into a test result
                    self.finish_test(
                        create_error(self, "Unable to prime trigger %s: %s" %
                                     (str(trigger), str(e))))

    def queue(self, coroutine):
        """Queue a coroutine for execution"""
        self._pending_coros.append(coroutine)

    def queue_function(self, coroutine):
        """
        Queue a coroutine for execution and move the containing thread
        so that it does not block execution of the main thread any longer
        """

        # We should be able to find ourselves inside the _pending_threads list

        for t in self._pending_threads:
            if t.thread == threading.current_thread():
                t.thread_suspend()
                self._pending_coros.append(coroutine)
                return t


    def run_in_executor(self, func, *args, **kwargs):
        """
        Run the coroutine in a separate execution thread
        and return a yieldable object for the caller
        """
        # Create a thread
        # Create a trigger that is called as a result of the thread finishing
        # Create an Event object that the caller can yield on
        # Event object set when the thread finishes execution, this blocks the
        #   calling coroutine (but not the thread) until the external completes

        def execute_external(func, _waiter):
            try:
                _waiter.result = func(*args, **kwargs)
                if _debug:
                    self.log.debug("Execution of external routine done %s" % threading.current_thread())
            except Exception as e:
                _waiter.result = e
            _waiter.thread_done()

        waiter = external_waiter()
        thread = threading.Thread(group=None, target=execute_external,
                                  name=func.__name__ + "_thread",
                                  args=([func, waiter]), kwargs={})

        waiter.thread = thread;
        self._pending_threads.append(waiter)

        return waiter

    def add(self, coroutine):
        """
        Add a new coroutine.

        Just a wrapper around self.schedule which provides some debug and
        useful error mesages in the event of common gotchas
        """
        if isinstance(coroutine, cocotb.decorators.coroutine):
            self.log.critical(
                "Attempt to schedule a coroutine that hasn't started")
            coroutine.log.error("This is the failing coroutine")
            self.log.warning(
                "Did you forget to add parentheses to the @test decorator?")
            self._test_result = TestError(
                "Attempt to schedule a coroutine that hasn't started")
            self._terminate = True
            return

        elif not isinstance(coroutine, cocotb.decorators.RunningCoroutine):
            self.log.critical(
                "Attempt to add something to the scheduler which isn't a "
                "coroutine")
            self.log.warning(
                "Got: %s (%s)" % (str(type(coroutine)), repr(coroutine)))
            self.log.warning("Did you use the @coroutine decorator?")
            self._test_result = TestError(
                "Attempt to schedule a coroutine that hasn't started")
            self._terminate = True
            return

        if _debug:
            self.log.debug("Adding new coroutine %s" % coroutine.__name__)

        self.schedule(coroutine)
        self.advance()
        return coroutine

    def new_test(self, coroutine):
        self._entrypoint = coroutine

    def schedule(self, coroutine, trigger=None):
        """
        Schedule a coroutine by calling the send method

        Args:
            coroutine (cocotb.decorators.coroutine): The coroutine to schedule

            trigger (cocotb.triggers.Trigger): The trigger that caused this
                                                coroutine to be scheduled
        """
        if hasattr(trigger, "pass_retval"):
            sendval = trigger.retval
            if _debug:
                if isinstance(sendval, ReturnValue):
                    coroutine.log.debug("Scheduling with ReturnValue(%s)" %
                                        (repr(sendval)))
                elif isinstance(sendval, ExternalException):
                    coroutine.log.debug("Scheduling with ExternalException(%s)" %
                                        (repr(sendval.exception)))

        else:
            sendval = trigger
            if _debug:
                coroutine.log.debug("Scheduling with %s" % str(trigger))

        try:
            result = coroutine.send(sendval)
            if _debug:
                self.log.debug("Coroutine %s yielded %s (mode %d)" %
                               (coroutine.__name__, str(result), self._mode))

        # TestComplete indication is game over, tidy up
        except TestComplete as test_result:
            # Tag that close down is needed, save the test_result
            # for later use in cleanup handler
            self.log.debug("TestComplete received: %s" % test_result.__class__.__name__)
            self.finish_test(test_result)
            return

        # Normal coroutine completion
        except cocotb.decorators.CoroutineComplete as exc:
            if _debug:
                self.log.debug("Coroutine completed: %s" % str(coroutine))
            self.unschedule(coroutine)
            return

        # Don't handle the result if we're shutting down
        if self._terminate:
            return

        # Queue current routine to schedule when the nested routine exits
        yield_successful = False
        if isinstance(result, cocotb.decorators.RunningCoroutine):

            if not result.has_started():
                self.queue(result)
                if _debug:
                    self.log.debug("Scheduling nested coroutine: %s" %
                                   result.__name__)
            else:
                if _debug:
                    self.log.debug("Joining to already running coroutine: %s" %
                                   result.__name__)

            new_trigger = result.join()
            self._coroutine_yielded(coroutine, [new_trigger])
            yield_successful = True

        elif isinstance(result, Trigger):
            if _debug:
                self.log.debug("%s: is instance of Trigger" % result)
            self._coroutine_yielded(coroutine, [result])
            yield_successful = True

        # If we get a list, make sure it's a list of triggers or coroutines.
        # For every coroutine, replace it with coroutine.join().
        # This could probably be done more elegantly via list comprehension.
        elif isinstance(result, list):
            new_triggers = []
            for listobj in result:
                if isinstance(listobj, Trigger):
                    new_triggers.append(listobj)
                elif isinstance(listobj, cocotb.decorators.RunningCoroutine):
                    if _debug:
                        self.log.debug("Scheduling coroutine in list: %s" %
                                       listobj.__name__)
                    if not listobj.has_started():
                        self.queue(listobj)
                    new_trigger = listobj.join()
                    new_triggers.append(new_trigger)
                else:
                    # If we encounter something not a coroutine or trigger,
                    # set the success flag to False and break out of the loop.
                    yield_successful = False
                    break

            # Make sure the lists are the same size. If they are not, it means
            # it contained something not a trigger/coroutine, so do nothing.
            if len(new_triggers) == len(result):
                self._coroutine_yielded(coroutine, new_triggers)
                yield_successful = True

        # If we didn't successfully yield anything, thrown an error.
        # Do it this way to make the logic in the list case simpler.
        if not yield_successful:
            msg = ("Coroutine %s yielded something the scheduler can't handle"
                   % str(coroutine))
            msg += ("\nGot type: %s repr: %s str: %s" %
                    (type(result), repr(result), str(result)))
            msg += "\nDid you forget to decorate with @cocotb.coroutine?"
            try:
                raise_error(self, msg)
            except Exception as e:
                self.finish_test(e)

        # We do not return from here until pending threads have completed, but only
        # from the main thread, this seems like it could be problematic in cases
        # where a sim might change what this thread is.
        def unblock_event(ext):
            @cocotb.coroutine
            def wrapper():
                ext.event.set()
                yield PythonTrigger()

        if self._main_thread is threading.current_thread():

            for ext in self._pending_threads:
                ext.thread_start()
                if _debug:
                    self.log.debug("Blocking from %s on %s" % (threading.current_thread(), ext.thread))
                state = ext.thread_wait()
                if _debug:
                    self.log.debug("Back from wait on self %s with newstate %d" % (threading.current_thread(), state))
                if state == external_state.EXITED:
                    self._pending_threads.remove(ext)
                    self._pending_events.append(ext.event)

        # Handle any newly queued coroutines that need to be scheduled
        while self._pending_coros:
            self.add(self._pending_coros.pop(0))

        while self._pending_callbacks:
            self._pending_callbacks.pop(0)()


    def finish_test(self, test_result):
        """Cache the test result and set the terminate flag"""
        self.log.debug("finish_test called with %s" % (repr(test_result)))
        if not self._terminate:
            self._terminate = True
            self._test_result = test_result
            self.cleanup()

    def finish_scheduler(self, test_result):
        """Directly call into the regression manager and end test
           once we return the sim will close us so no cleanup is needed"""
        self.log.debug("Issue sim closedown result to regression object")
        cocotb.regression.handle_result(test_result)

    def cleanup(self):
        """
        Clear up all our state

        Unprime all pending triggers and kill off any coroutines stop all externals
        """
        for trigger, waiting in dict(self._trigger2coros).items():
            for coro in waiting:
                if _debug:
                    self.log.debug("Killing %s" % str(coro))
                coro.kill()

        if self._main_thread is not threading.current_thread():
            raise Exception("Cleanup() called outside of the main thread")

        for ext in self._pending_threads:
            self.log.warn("Waiting for %s to exit", ext.thread)

<|MERGE_RESOLUTION|>--- conflicted
+++ resolved
@@ -37,13 +37,8 @@
 """
 import collections
 import os
-<<<<<<< HEAD
-=======
 import time
-import logging
 import threading
-
->>>>>>> e5410117
 
 # For autodocumentation don't need the extension modules
 if "SPHINX_BUILD" in os.environ:
@@ -69,15 +64,9 @@
 
 import cocotb
 import cocotb.decorators
-<<<<<<< HEAD
-from cocotb.triggers import (Trigger, GPITrigger, Timer, ReadOnly,
-                             _NextTimeStep, _ReadWrite)
-from cocotb.log import SimLog, DEBUG
-=======
 from cocotb.triggers import (Trigger, GPITrigger, Timer, ReadOnly, PythonTrigger,
                              _NextTimeStep, _ReadWrite, Event, NullTrigger)
-from cocotb.log import SimLog
->>>>>>> e5410117
+from cocotb.log import SimLog, DEBUG
 from cocotb.result import (TestComplete, TestError, ReturnValue, raise_error,
                            create_error, ExternalException)
 
@@ -96,7 +85,7 @@
         self.event = Event()
         self.state = external_state.INIT
         self.cond = threading.Condition()
-        self._log = SimLog("cocotb.external.thead.%s" % self.thread, id(self))
+		self._log = self.log = SimLog(cls=self.__class__.__name__, ident=id(self))
 
     def _propogate_state(self, new_state):
         self.cond.acquire()
