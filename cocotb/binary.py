#!/usr/bin/env python

# Copyright (c) 2013 Potential Ventures Ltd
# Copyright (c) 2013 SolarFlare Communications Inc
# All rights reserved.
#
# Redistribution and use in source and binary forms, with or without
# modification, are permitted provided that the following conditions are met:
#     * Redistributions of source code must retain the above copyright
#       notice, this list of conditions and the following disclaimer.
#     * Redistributions in binary form must reproduce the above copyright
#       notice, this list of conditions and the following disclaimer in the
#       documentation and/or other materials provided with the distribution.
#     * Neither the name of Potential Ventures Ltd,
#       SolarFlare Communications Inc nor the
#       names of its contributors may be used to endorse or promote products
#       derived from this software without specific prior written permission.
#
# THIS SOFTWARE IS PROVIDED BY THE COPYRIGHT HOLDERS AND CONTRIBUTORS "AS IS" AND
# ANY EXPRESS OR IMPLIED WARRANTIES, INCLUDING, BUT NOT LIMITED TO, THE IMPLIED
# WARRANTIES OF MERCHANTABILITY AND FITNESS FOR A PARTICULAR PURPOSE ARE
# DISCLAIMED. IN NO EVENT SHALL POTENTIAL VENTURES LTD BE LIABLE FOR ANY
# DIRECT, INDIRECT, INCIDENTAL, SPECIAL, EXEMPLARY, OR CONSEQUENTIAL DAMAGES
# (INCLUDING, BUT NOT LIMITED TO, PROCUREMENT OF SUBSTITUTE GOODS OR SERVICES;
# LOSS OF USE, DATA, OR PROFITS; OR BUSINESS INTERRUPTION) HOWEVER CAUSED AND
# ON ANY THEORY OF LIABILITY, WHETHER IN CONTRACT, STRICT LIABILITY, OR TORT
# (INCLUDING NEGLIGENCE OR OTHERWISE) ARISING IN ANY WAY OUT OF THE USE OF THIS
# SOFTWARE, EVEN IF ADVISED OF THE POSSIBILITY OF SUCH DAMAGE.

from __future__ import print_function

import os
import random
import warnings

resolve_x_to = os.getenv('COCOTB_RESOLVE_X', "VALUE_ERROR")

def resolve(string):
    for char in BinaryValue._resolve_to_0:
        string = string.replace(char, "0")
    for char in BinaryValue._resolve_to_1:
        string = string.replace(char, "1")
    for char in BinaryValue._resolve_to_error:
        if resolve_x_to == "VALUE_ERROR" and char in string:
            raise ValueError("Unable to resolve to binary >%s<" % string)
        elif resolve_x_to == "ZEROS":
            string = string.replace(char, "0")
        elif resolve_x_to == "ONES":
            string = string.replace(char, "1")
        elif resolve_x_to == "RANDOM":
            bits = "{0:b}".format(random.getrandbits(1))
            string = string.replace(char, bits)
    return string


def _clog2(val):
    if val < 0:
        raise ValueError("_clog2 can't take a negative")
    exp = 0
    while True:
        if (1 << exp) >= val:
            return exp
        exp += 1


class BinaryRepresentation():  # noqa
    UNSIGNED         = 0  #: Unsigned format
    SIGNED_MAGNITUDE = 1  #: Sign and magnitude format
    TWOS_COMPLEMENT  = 2  #: Two's complement format


class BinaryValue(object):
    """Representation of values in binary format.

    The underlying value can be set or accessed using these aliasing attributes:

        - :attr:`BinaryValue.integer` is an integer
        - :attr:`BinaryValue.signed_integer` is a signed integer
        - :attr:`BinaryValue.binstr` is a string of ``01xXzZ``
        - :attr:`BinaryValue.buff` is a binary buffer of bytes
        - :attr:`BinaryValue.value` is an integer **deprecated**

    For example:

    >>> vec = BinaryValue()
    >>> vec.integer = 42
    >>> print(vec.binstr)
    101010
    >>> print(repr(vec.buff))
    '*'

    """
    _resolve_to_0     = "-lL"  # noqa
    _resolve_to_1     = "hH"  # noqa
    _resolve_to_error = "xXzZuUwW"  # Resolve to a ValueError() since these usually mean something is wrong
    _permitted_chars  = _resolve_to_0 +_resolve_to_1 + _resolve_to_error + "01"  # noqa

    def __init__(self, value=None, n_bits=None, bigEndian=True,
                 binaryRepresentation=BinaryRepresentation.UNSIGNED,
                 bits=None):
        """
        Args:
            value (str or int or long, optional): Value to assign to the bus.
            n_bits (int, optional): Number of bits to use for the underlying
                binary representation.
            bigEndian (bool, optional): Interpret the binary as big-endian
                when converting to/from a string buffer.
            binaryRepresentation (BinaryRepresentation): The representation
                of the binary value
                (one of :any:`UNSIGNED`, :any:`SIGNED_MAGNITUDE`, :any:`TWOS_COMPLEMENT`).
                Defaults to unsigned representation.
            bits (int, optional): Deprecated: Compatibility wrapper for :attr:`n_bits`.
        """
        self._str = ""
        self.big_endian = bigEndian
        self.binaryRepresentation = binaryRepresentation

        # bits is the deprecated name for n_bits, allow its use for
        # backward-compat reasons.
        if (bits is not None and n_bits is not None):
            raise TypeError("You cannot use n_bits and bits at the same time.")
        if bits is not None:
            warnings.warn(
                "The bits argument to BinaryValue has been renamed to n_bits",
                DeprecationWarning, stacklevel=2)
            n_bits = bits

        self._n_bits = n_bits

        self._convert_to = {
                            BinaryRepresentation.UNSIGNED         : self._convert_to_unsigned   ,
                            BinaryRepresentation.SIGNED_MAGNITUDE : self._convert_to_signed_mag ,
                            BinaryRepresentation.TWOS_COMPLEMENT  : self._convert_to_twos_comp  ,
                            }

        self._convert_from = {
                            BinaryRepresentation.UNSIGNED         : self._convert_from_unsigned   ,
                            BinaryRepresentation.SIGNED_MAGNITUDE : self._convert_from_signed_mag ,
                            BinaryRepresentation.TWOS_COMPLEMENT  : self._convert_from_twos_comp  ,
                            }

        if value is not None:
            self.assign(value)

    def assign(self, value):
        """Decides how best to assign the value to the vector.

        We possibly try to be a bit too clever here by first of
        all trying to assign the raw string as a :attr:`BinaryValue.binstr`,
        however if the string contains any characters that aren't
        ``0``, ``1``, ``X`` or ``Z``
        then we interpret the string as a binary buffer.

        Args:
            value (str or int or long): The value to assign.
        """
        if isinstance(value, int):
            self.value = value
        elif isinstance(value, str):
            try:
                self.binstr = value
            except ValueError:
                self.buff = value

    def _convert_to_unsigned(self, x):
        x = bin(x)
        if x[0] == '-':
            raise ValueError('Attempt to assigned negative number to unsigned '
                             'BinaryValue')
        return self._adjust_unsigned(x[2:])

    def _convert_to_signed_mag(self, x):
        x = bin(x)
        if x[0] == '-':
            binstr = self._adjust_signed_mag('1' + x[3:])
        else:
            binstr = self._adjust_signed_mag('0' + x[2:])
        if self.big_endian:
            binstr = binstr[::-1]
        return binstr

    def _convert_to_twos_comp(self, x):
        if x < 0:
            binstr = bin(2 ** (_clog2(abs(x)) + 1) + x)[2:]
            binstr = self._adjust_twos_comp(binstr)
        else:
            binstr = self._adjust_twos_comp('0' + bin(x)[2:])
        if self.big_endian:
            binstr = binstr[::-1]
        return binstr

    def _convert_from_unsigned(self, x):
        return int(resolve(x), 2)

    def _convert_from_signed_mag(self, x):
        rv = int(resolve(self._str[1:]), 2)
        if self._str[0] == '1':
            rv = rv * -1
        return rv

    def _convert_from_twos_comp(self, x):
        if x[0] == '1':
            binstr = x[1:]
            binstr = self._invert(binstr)
            rv = int(binstr, 2) + 1
            if x[0] == '1':
                rv = rv * -1
        else:
            rv = int(resolve(x), 2)
        return rv

    def _invert(self, x):
        inverted = ''
        for bit in x:
            if bit == '0':
                inverted = inverted + '1'
            elif bit == '1':
                inverted = inverted + '0'
            else:
                inverted = inverted + bit
        return inverted

    def _adjust_unsigned(self, x):
        if self._n_bits is None:
            return x
        l = len(x)
        if l <= self._n_bits:
            if self.big_endian:
                rv = x + '0' * (self._n_bits - l)
            else:
                rv = '0' * (self._n_bits - l) + x
        elif l > self._n_bits:
            print("WARNING: truncating value to match requested number of bits "
                  "(%d -> %d)" % (l, self._n_bits))
            if self.big_endian:
                rv = x[l - self._n_bits:]
            else:
                rv = x[:l - self._n_bits]
        return rv

    def _adjust_signed_mag(self, x):
        """Pad/truncate the bit string to the correct length."""
        if self._n_bits is None:
            return x
        l = len(x)
        if l <= self._n_bits:
            if self.big_endian:
                rv = x[:-1] + '0' * (self._n_bits - 1 - l)
                rv = rv + x[-1]
            else:
                rv = '0' * (self._n_bits - 1 - l) + x[1:]
                rv = x[0] + rv
        elif l > self._n_bits:
            print("WARNING: truncating value to match requested number of bits "
                  "(%d -> %d)" % (l, self._n_bits))
            if self.big_endian:
                rv = x[l - self._n_bits:]
            else:
                rv = x[:-(l - self._n_bits)]
        else:
            rv = x
        return rv

    def _adjust_twos_comp(self, x):
        if self._n_bits is None:
            return x
        l = len(x)
        if l <= self._n_bits:
            if self.big_endian:
                rv = x + x[-1] * (self._n_bits - l)
            else:
                rv = x[0] * (self._n_bits - l) + x
        elif l > self._n_bits:
            print("WARNING: truncating value to match requested number of bits "
                  "(%d -> %d)" % (l, self._n_bits))
            if self.big_endian:
                rv = x[l - self._n_bits:]
            else:
                rv = x[:-(l - self._n_bits)]
        else:
            rv = x
        return rv

    @property
    def integer(self):
        """The integer representation of the underlying vector."""
        return self._convert_from[self.binaryRepresentation](self._str)

    @integer.setter
    def integer(self, val):
        self._str = self._convert_to[self.binaryRepresentation](val)

    @property
    def value(self):
        """Integer access to the value. **deprecated**"""
        return self.integer

    @value.setter
    def value(self, val):
        self.integer = val

    get_value = value.fget
    set_value = value.fset

    @property
    def signed_integer(self):
        """The signed integer representation of the underlying vector."""
        ival = int(resolve(self._str), 2)
        bits = len(self._str)
        signbit = (1 << (bits - 1))
        if (ival & signbit) == 0:
            return ival
        else:
            return -1 * (1 + (int(~ival) & (signbit - 1)))

    @signed_integer.setter
    def signed_integer(self, val):
        self.integer = val

    get_value_signed = signed_integer.fget

    @property
    def is_resolvable(self):
        """Does the value contain any ``X``'s?  Inquiring minds want to know."""
        return not any(char in self._str for char in BinaryValue._resolve_to_error)

    @property
    def buff(self):
        """Attribute :attr:`buff` represents the value as a binary string buffer.

        >>> "0100000100101111".buff == "\x41\x2F"
        True
        """
        bits = resolve(self._str)

        if len(bits) % 8:
            bits = "0" * (8 - len(bits) % 8) + bits

        buff = ""
        while bits:
            byte = bits[:8]
            bits = bits[8:]
            val = int(byte, 2)
            if self.big_endian:
                buff += chr(val)
            else:
                buff = chr(val) + buff
        return buff

<<<<<<< HEAD
    def set_buff(self, buff):
=======
    def get_hex_buff(self):
        bstr = self.buff
        hstr = '%0*X' % ((len(bstr) + 3) // 4, int(bstr, 2))
        return hstr

    @buff.setter
    def buff(self, val):
>>>>>>> 8093321c
        self._str = ""
        for char in val:
            if self.big_endian:
                self._str += "{0:08b}".format(ord(char))
            else:
                self._str = "{0:08b}".format(ord(char)) + self._str
        self._adjust()

    def _adjust(self):
        """Pad/truncate the bit string to the correct length."""
        if self._n_bits is None:
            return
        l = len(self._str)
        if l < self._n_bits:
            if self.big_endian:
                self._str = self._str + "0" * (self._n_bits - l)
            else:
                self._str = "0" * (self._n_bits - l) + self._str
        elif l > self._n_bits:
            print("WARNING: truncating value to match requested number of bits "
                  "(%d -> %d)" % (l, self._n_bits))
            self._str = self._str[l - self._n_bits:]

    get_buff = buff.fget
    set_buff = buff.fset

    @property
    def binstr(self):
        """ The binary representation stored as a string of ``0``, ``1``, and possibly ``x``, ``z``, and other states. """
        return self._str

    @binstr.setter
    def binstr(self, string):
        for char in string:
            if char not in BinaryValue._permitted_chars:
                raise ValueError("Attempting to assign character %s to a %s" %
                                 (char, self.__class__.__name__))
        self._str = string
        self._adjust()

    get_binstr = binstr.fget
    set_binstr = binstr.fset

    @property
    def n_bits(self):
        """The number of bits of the binary value."""
        return self._n_bits

    def hex(self):
        try:
            return hex(self.integer)
        except Exception:
            return hex(int(self.binstr, 2))

    def __le__(self, other):
        self.assign(other)

    def __str__(self):
        return self.binstr

    def __repr__(self):
        return self.__str__()

    def __bool__(self):
        return self.__nonzero__()

    def __nonzero__(self):
        """Provide boolean testing of a :attr:`binstr`.

        >>> val = BinaryValue("0000")
        >>> if val: print("True")
        ... else:   print("False")
        False
        >>> val.integer = 42
        >>> if val: print("True")
        ... else:   print("False")
        True

        """
        for char in self._str:
            if char == "1":
                return True
        return False

    def __eq__(self, other):
        if isinstance(other, BinaryValue):
            other = other.value
        return self.value == other

    def __ne__(self, other):
        if isinstance(other, BinaryValue):
            other = other.value
        return self.value != other

    def __cmp__(self, other):
        """Comparison against other values"""
        if isinstance(other, BinaryValue):
            other = other.value
        return self.value.__cmp__(other)

    def __int__(self):
        return self.integer

    def __long__(self):
        return self.integer

    def __add__(self, other):
        return self.integer + int(other)

    def __iadd__(self, other):
        self.integer = self.integer + int(other)
        return self

    def __radd__(self, other):
        return self.integer + other

    def __sub__(self, other):
        return self.integer - int(other)

    def __isub__(self, other):
        self.integer = self.integer - int(other)
        return self

    def __rsub__(self, other):
        return other - self.integer

    def __mul__(self, other):
        return self.integer * int(other)

    def __imul__(self, other):
        self.integer = self.integer * int(other)
        return self

    def __rmul__(self, other):
        return self.integer * other

    def __floordiv__(self, other):
        return self.integer // int(other)

    def __ifloordiv__(self, other):
        self.integer = self.__floordiv__(other)
        return self

    def __rfloordiv__(self, other):
        return other // self.integer

    def __divmod__(self, other):
        return (self.integer // other, self.integer % other)

    def __rdivmod__(self, other):
        return other // self.integer

    def __mod__(self, other):
        return self.integer % int(other)

    def __imod__(self, other):
        self.integer = self.integer % int(other)
        return self

    def __rmod__(self, other):
        return other % self.integer

    def __pow__(self, other, modulo=None):
        return pow(self.integer, other)

    def __ipow__(self, other):
        self.integer = pow(self.integer, other)
        return self

    def __rpow__(self, other):
        return pow(other, self.integer)

    def __lshift__(self, other):
        return int(self) << int(other)

    def __ilshift__(self, other):
        """Preserves X values"""
        self.binstr = self.binstr[other:] + self.binstr[:other]
        return self

    def __rlshift__(self, other):
        return other << self.integer

    def __rshift__(self, other):
        return int(self) >> int(other)

    def __irshift__(self, other):
        """Preserves X values"""
        self.binstr = self.binstr[-other:] + self.binstr[:-other]
        return self

    def __rrshift__(self, other):
        return other >> self.integer

    def __and__(self, other):
        return self.integer & other

    def __iand__(self, other):
        self.integer &= other
        return self

    def __rand__(self, other):
        return self.integer & other

    def __xor__(self, other):
        return self.integer ^ other

    def __ixor__(self, other):
        self.integer ^= other
        return self

    def __rxor__(self, other):
        return self.__xor__(other)

    def __or__(self, other):
        return self.integer | other

    def __ior__(self, other):
        self.integer |= other
        return self

    def __ror__(self, other):
        return self.__or__(other)

    def __div__(self, other):
        return self.integer / other

    def __idiv__(self, other):
        self.integer /= other
        return self

    def __rdiv__(self, other):
        return other / self.integer

    def __neg__(self):
        return - self.integer

    def __pos__(self):
        return + self.integer

    def __abs__(self):
        return abs(self.integer)

    def __invert__(self):
        """Preserves X values"""
        return self._invert(self.binstr)

    def __oct__(self):
        return oct(self.integer)

    def __hex__(self):
        return hex(self.integer)

    def __index__(self):
        return self.integer

    def __len__(self):
        return len(self.binstr)

    def __getitem__(self, key):
        """BinaryValue uses Verilog/VHDL style slices as opposed to Python
        style"""
        if isinstance(key, slice):
            first, second = key.start, key.stop
            if self.big_endian:
                if first < 0 or second < 0:
                    raise IndexError('BinaryValue does not support negative '
                                     'indices')
                if second > self._n_bits - 1:
                    raise IndexError('High index greater than number of bits.')
                if first > second:
                    raise IndexError('Big Endian indices must be specified '
                                     'low to high')
                _binstr = self.binstr[first:(second + 1)]
            else:
                if first < 0 or second < 0:
                    raise IndexError('BinaryValue does not support negative '
                                     'indices')
                if first > self._n_bits - 1:
                    raise IndexError('High index greater than number of bits.')
                if second > first:
                    raise IndexError('Litte Endian indices must be specified '
                                     'high to low')
                high = self._n_bits - second
                low = self._n_bits - 1 - first
                _binstr = self.binstr[low:high]
        else:
            index = key
            if index > self._n_bits - 1:
                raise IndexError('Index greater than number of bits.')
            if self.big_endian:
                _binstr = self.binstr[index]
            else:
                _binstr = self.binstr[self._n_bits-1-index]
        rv = BinaryValue(n_bits=len(_binstr), bigEndian=self.big_endian,
                         binaryRepresentation=self.binaryRepresentation)
        rv.binstr = _binstr
        return rv

    def __setitem__(self, key, val):
        """BinaryValue uses Verilog/VHDL style slices as opposed to Python style."""
        if not isinstance(val, str) and not isinstance(val, int):
            raise TypeError('BinaryValue slices only accept string or integer values')

        # convert integer to string
        if isinstance(val, int):
            if isinstance(key, slice):
                num_slice_bits = abs(key.start - key.stop) + 1
            else:
                num_slice_bits = 1
            if val < 0:
                raise ValueError('Integer must be positive')
            if val >= 2**num_slice_bits:
                raise ValueError('Integer is too large for the specified slice '
                                 'length')
            val = "{:0{width}b}".format(val, width=num_slice_bits)

        if isinstance(key, slice):
            first, second = key.start, key.stop

            if self.big_endian:
                if first < 0 or second < 0:
                    raise IndexError('BinaryValue does not support negative '
                                     'indices')
                if second > self._n_bits - 1:
                    raise IndexError('High index greater than number of bits.')
                if first > second:
                    raise IndexError('Big Endian indices must be specified '
                                     'low to high')
                if len(val) > (second + 1 - first):
                    raise ValueError('String length must be equal to slice '
                                     'length')
                slice_1 = self.binstr[:first]
                slice_2 = self.binstr[second + 1:]
                self.binstr = slice_1 + val + slice_2
            else:
                if first < 0 or second < 0:
                    raise IndexError('BinaryValue does not support negative '
                                     'indices')
                if first > self._n_bits - 1:
                    raise IndexError('High index greater than number of bits.')
                if second > first:
                    raise IndexError('Litte Endian indices must be specified '
                                     'high to low')
                high = self._n_bits - second
                low = self._n_bits - 1 - first
                if len(val) > (high - low):
                    raise ValueError('String length must be equal to slice '
                                     'length')
                slice_1 = self.binstr[:low]
                slice_2 = self.binstr[high:]
                self.binstr = slice_1 + val + slice_2
        else:
            if len(val) != 1:
                raise ValueError('String length must be equal to slice '
                                 'length')
            index = key
            if index > self._n_bits - 1:
                raise IndexError('Index greater than number of bits.')
            if self.big_endian:
                self.binstr = self.binstr[:index] + val + self.binstr[index + 1:]
            else:
                self.binstr = self.binstr[0:self._n_bits-index-1] + val + self.binstr[self._n_bits-index:self._n_bits]

if __name__ == "__main__":
    import doctest
    doctest.testmod()<|MERGE_RESOLUTION|>--- conflicted
+++ resolved
@@ -347,17 +347,8 @@
                 buff = chr(val) + buff
         return buff
 
-<<<<<<< HEAD
-    def set_buff(self, buff):
-=======
-    def get_hex_buff(self):
-        bstr = self.buff
-        hstr = '%0*X' % ((len(bstr) + 3) // 4, int(bstr, 2))
-        return hstr
-
     @buff.setter
     def buff(self, val):
->>>>>>> 8093321c
         self._str = ""
         for char in val:
             if self.big_endian:
