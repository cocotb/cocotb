--- conflicted
+++ resolved
@@ -132,12 +132,8 @@
         /* Too many sims get upset with this so we override to do nothing */
         return 0;
     }
-<<<<<<< HEAD
-    virtual ~VpiStartupCbHdl() { }
 private:
     int						m_phase;
-=======
->>>>>>> 3b836ff2
 };
 
 class VpiShutdownCbHdl : public VpiCbHdl {
