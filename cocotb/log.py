--- conflicted
+++ resolved
@@ -195,7 +195,6 @@
         if allow_ansi():
             formatter='sim_log_colour'
         else:
-<<<<<<< HEAD
             formatter='sim_log'
 
         level = os.getenv("COCOTB_LOG_LEVEL", "INFO")
@@ -322,19 +321,6 @@
     if _top_logger is None:
         raise RuntimeError("init_logging() must be called before attempting to log")
     _top_logger.error(msg, *args, **kwargs)
-=======
-            hdlr.setFormatter(SimLogFormatter())
-            self.colour = False
-        self._cache = {}
-        self.name = name
-        self.handlers = []
-        self.disabled = False
-        self.filters = []
-        self.propagate = False
-        logging.__init__(name)
-        self.addHandler(hdlr)
-        self.setLevel(logging.NOTSET)
->>>>>>> e5410117
 
 def exception(msg, *args, **kwargs):
     """Log messages with severity 'ERROR' to the top logger with exception information.
@@ -760,7 +746,6 @@
         self._fmt    = self._style._fmt
         self.datefmt = datefmt
 
-<<<<<<< HEAD
         self.simtimefmt   = simtimefmt or self.default_simtime_format
         self._usestime    = self._style.usesTime()
         self._usessimtime = self._style.usesSimTime()
@@ -975,41 +960,6 @@
 
             if pad_first_line:
                 s = pad[1:] + s
-=======
-    # Justify and truncate
-    @staticmethod
-    def ljust(string, chars):
-        if len(string) > chars:
-            return ".." + string[(chars - 2) * -1:]
-        return string.ljust(chars)
-
-    @staticmethod
-    def rjust(string, chars):
-        if len(string) > chars:
-            return ".." + string[(chars - 2) * -1:]
-        return string.rjust(chars)
-
-    def _format(self, level, record, msg, coloured=False):
-        time_ns = get_sim_time('ns')
-        simtime = "%6.2fns" % (time_ns)
-        prefix = simtime.rjust(10) + ' ' + level + ' '
-        if not _suppress:
-            prefix += self.ljust(record.name, _RECORD_CHARS) + \
-                      self.rjust(os.path.split(record.filename)[1], _FILENAME_CHARS) + \
-                      ':' + self.ljust(str(record.lineno), _LINENO_CHARS) + \
-                      ' in ' + self.ljust(str(record.funcName), _FUNCNAME_CHARS) + ' '
-
-        prefix_len = len(prefix)
-        if coloured:
-            prefix_len -= (len(level) - _LEVEL_CHARS)
-        pad = "\n" + " " * (prefix_len)
-        return prefix + pad.join(msg.split('\n'))
-
-    def format(self, record):
-        """Prettify the log output, annotate with simulation time"""
-        if record.args:
-            msg = record.msg % record.args
->>>>>>> e5410117
         else:
             s = msg
         return s
@@ -1076,13 +1026,12 @@
 
     """Log formatter to provide consistent log message handling."""
     loglevel2colour = {
-<<<<<<< HEAD
-        DEEP_DEBUG:       ANSI.DEFAULT                     + "%s" + ANSI.DEFAULT,
-        DEBUG     :       ANSI.DEFAULT                     + "%s" + ANSI.DEFAULT,
-        INFO      :       ANSI.DEFAULT_BG + ANSI.BLUE_FG   + "%s" + ANSI.DEFAULT,
-        WARNING   :       ANSI.DEFAULT_BG + ANSI.YELLOW_FG + "%s" + ANSI.DEFAULT,
-        ERROR     :       ANSI.DEFAULT_BG + ANSI.RED_FG    + "%s" + ANSI.DEFAULT,
-        CRITICAL  :       ANSI.RED_BG     + ANSI.BLACK_FG  + "%s" + ANSI.DEFAULT}
+        DEEP_DEBUG:       ANSI.COLOR_DEFAULT   + "%s" + ANSI.COLOR_DEFAULT,
+        DEBUG     :       ANSI.COLOR_DEFAULT   + "%s" + ANSI.COLOR_DEFAULT,
+        INFO      :       ANSI.COLOR_INFO      + "%s" + ANSI.COLOR_DEFAULT,
+        WARNING   :       ANSI.COLOR_WARNING   + "%s" + ANSI.COLOR_DEFAULT,
+        ERROR     :       ANSI.COLOR_ERROR     + "%s" + ANSI.COLOR_DEFAULT,
+        CRITICAL  :       ANSI.COLOR_CRITICAL  + "%s" + ANSI.COLOR_DEFAULT}
 
     def __init__(self, fmt=None, datefmt=None, simtimefmt=None, separator=' | ', divider=120):
         SimLogFormatter.__init__(self,
@@ -1092,18 +1041,7 @@
                                  separator=separator,
                                  divider=divider)
         level_pad = self._fixed[1]['pad']
-        self._fixed[1]['pad'] = ANSI.DEFAULT + level_pad + ANSI.DEFAULT
-=======
-        logging.DEBUG   :       "%s",
-        logging.INFO    :       ANSI.COLOR_INFO + "%s" + ANSI.COLOR_DEFAULT,
-        logging.WARNING :       ANSI.COLOR_WARNING + "%s" + ANSI.COLOR_DEFAULT,
-        logging.ERROR   :       ANSI.COLOR_ERROR + "%s" + ANSI.COLOR_DEFAULT,
-        logging.CRITICAL:       ANSI.COLOR_CRITICAL + "%s" + ANSI.COLOR_DEFAULT,
-    }
-
-    def format(self, record):
-        """Prettify the log output, annotate with simulation time"""
->>>>>>> e5410117
+        self._fixed[1]['pad'] = ANSI.COLOR_DEFAULT + level_pad + ANSI.COLOR_DEFAULT
 
         self._fixed_pad = ""
         for col in self._fixed:
