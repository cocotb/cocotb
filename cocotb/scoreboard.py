--- conflicted
+++ resolved
@@ -179,16 +179,12 @@
             """Called back by the monitor when a new transaction has been
             received"""
 
-<<<<<<< HEAD
-            log = SimLog(mod='scoreboard', cls=self.dut._name, name=monitor.name)
-=======
             if monitor.name:
-                log_name = self.log.name + '.' + monitor.name
-            else:
-                log_name = self.log.name + '.' + monitor.__class__.__name__
-
-            log = logging.getLogger(log_name)
->>>>>>> e5410117
+                mon_name = self.log.name + '.' + monitor.name
+            else:
+                mon_name = self.log.name + '.' + monitor.__class__.__name__
+
+            log = SimLog(mod='scoreboard', cls=self.dut._name, name=mon_name)
 
             if callable(expected_output):
                 exp = expected_output(transaction)
