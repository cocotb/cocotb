--- conflicted
+++ resolved
@@ -86,13 +86,9 @@
         self._functions = tests
         self._running_test = None
         self._cov = None
-<<<<<<< HEAD
         self.log = SimLog('regression')
-=======
-        self.log = SimLog("cocotb.regression")
         self._seed = seed
         self._hooks = hooks
->>>>>>> e5410117
 
     def initialise(self):
 
@@ -267,27 +263,13 @@
               self._running_test.expect_error):
             self.log.error("Test passed but we expected an error: " +
                            _result_was())
-<<<<<<< HEAD
-            self.xunit.add_failure(message=repr(str(result)),
-                                   stdout=result.stdout.getvalue(),
-                                   stderr=result.stderr.getvalue())
-            self.failures += 1
-=======
             self._add_failure(result)
->>>>>>> e5410117
             result_pass = False
 
         elif isinstance(result, TestSuccess):
             self.log.error("Test passed but we expected a failure: " +
                            _result_was())
-<<<<<<< HEAD
-            self.xunit.add_failure(message=repr(str(result)),
-                                   stdout=result.stdout.getvalue(),
-                                   stderr=result.stderr.getvalue())
-            self.failures += 1
-=======
             self._add_failure(result)
->>>>>>> e5410117
             result_pass = False
 
         elif isinstance(result, TestError) and self._running_test.expect_error:
@@ -299,28 +281,14 @@
             else:
                 self.log.error("Test error has lead to simulator shutting us "
                                "down")
-<<<<<<< HEAD
-                self.xunit.add_failure(message=repr(str(result)),
-                                       stdout=result.stdout.getvalue(),
-                                       stderr=result.stderr.getvalue())
-                self.failures += 1
-=======
                 self._add_failure(result)
->>>>>>> e5410117
                 self._store_test_result(self._running_test.module, self._running_test.funcname, False, sim_time_ns, real_time, ratio_time)
                 self.tear_down()
                 return
 
         else:
             self.log.error("Test Failed: " + _result_was())
-<<<<<<< HEAD
-            self.xunit.add_failure(message=repr(str(result)),
-                                   stdout=result.stdout.getvalue(),
-                                   stderr=result.stderr.getvalue())
-            self.failures += 1
-=======
             self._add_failure(result)
->>>>>>> e5410117
             result_pass = False
 
         self._store_test_result(self._running_test.module, self._running_test.funcname, result_pass, sim_time_ns, real_time, ratio_time)
@@ -332,15 +300,9 @@
         if self._running_test:
             start = ''
             end   = ''
-<<<<<<< HEAD
             if allow_ansi():
-                start = ANSI.BLUE_BG + ANSI.BLACK_FG
-                end   = ANSI.DEFAULT
-=======
-            if self.log.colour:
                 start = ANSI.COLOR_TEST
                 end   = ANSI.COLOR_DEFAULT
->>>>>>> e5410117
             # Want this to stand out a little bit
             self.log.info("%sRunning test %d/%d:%s %s" %
                           (start,
@@ -389,13 +351,8 @@
                 pass_fail_str = "PASS"
             else:
                 pass_fail_str = "FAIL"
-<<<<<<< HEAD
                 if allow_ansi():
-                    hilite = ANSI.WHITE_FG + ANSI.RED_BG
-=======
-                if self.log.colour:
                     hilite = ANSI.COLOR_HILITE_SUMMARY
->>>>>>> e5410117
 
             summary += "{start}** {a:<{a_len}}  {b:^{b_len}}  {c:>{c_len}.2f}   {d:>{d_len}.2f}   {e:>{e_len}.2f}  **\n".format(a=result['test'],   a_len=TEST_FIELD_LEN,
                                                                                                                                 b=pass_fail_str,    b_len=RESULT_FIELD_LEN,
