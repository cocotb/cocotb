--- conflicted
+++ resolved
@@ -947,34 +947,18 @@
             + (["-clean"] if self.always else [])
             + verbosity_opts
             # + ["-vpicompat 1800v2005"]  # <1364v1995|1364v2001|1364v2005|1800v2005> Specify the IEEE VPI
-<<<<<<< HEAD
             + ["-access +rwc"]
             # always start with VPI on Xcelium
-=======
-            + ["-access"]
-            + ["+rwc"]
-            + ["-loadvpi"]
->>>>>>> 196f26c1
             + [
                 cocotb.config.lib_name_path("vpi", "xcelium")
                 + ":vlog_startup_routines_bootstrap"
             ]
-<<<<<<< HEAD
             + [f"-work {self.hdl_library}"]
             + self.build_args
             + ["-define COCOTB_SIM"]
             + self._get_include_options(self.includes)
             + self._get_define_options(self.defines)
             + self._get_parameter_options(self.parameters)
-=======
-            + [f"-work {self.library_name}"]
-            + self.compile_args
-            + ["-define"]
-            + ["COCOTB_SIM"]
-            + self.get_define_options(self.defines)
-            + self.get_include_options(self.includes)
-            + self.get_parameter_options(self.parameters)
->>>>>>> 196f26c1
             + [f"-top {self.hdl_toplevel}"]
             + [
                 str(source_file)
@@ -1026,14 +1010,10 @@
             + ["-gui" if self.gui else ""]
             + ["-input"]
             + [
-<<<<<<< HEAD
                 f'-input "@database -open cocotb_waves -default" '
                 f'-input "@probe -database cocotb_waves -create {xrun_top} -all -depth all" '
                 f'-input "@run" '
                 f'-input "@exit" '
-=======
-                f"@database -open waves -shm; probe -create {self.sim_toplevel} -all -depth all; run; exit;"
->>>>>>> 196f26c1
                 if self.waves
                 else "@run; exit;"
             ]
