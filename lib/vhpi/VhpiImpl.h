--- conflicted
+++ resolved
@@ -159,11 +159,8 @@
     virtual ~VhpiSignalObjHdl();
 
     const char* get_signal_value_binstr(void);
-<<<<<<< HEAD
     double get_signal_value_real(void);
-=======
-    double get_signal_value_real(void) { return 0.0; }
->>>>>>> 4dca9e58
+
 
     int set_signal_value(const int value);
     int set_signal_value(const double value);
