###############################################################################
# Copyright (c) 2013 Potential Ventures Ltd
# Copyright (c) 2013 SolarFlare Communications Inc
# All rights reserved.
#
# Redistribution and use in source and binary forms, with or without
# modification, are permitted provided that the following conditions are met:
#     * Redistributions of source code must retain the above copyright
#       notice, this list of conditions and the following disclaimer.
#     * Redistributions in binary form must reproduce the above copyright
#       notice, this list of conditions and the following disclaimer in the
#       documentation and/or other materials provided with the distribution.
#     * Neither the name of Potential Ventures Ltd,
#       SolarFlare Communications Inc nor the
#       names of its contributors may be used to endorse or promote products
#       derived from this software without specific prior written permission.
#
# THIS SOFTWARE IS PROVIDED BY THE COPYRIGHT HOLDERS AND CONTRIBUTORS "AS IS" AND
# ANY EXPRESS OR IMPLIED WARRANTIES, INCLUDING, BUT NOT LIMITED TO, THE IMPLIED
# WARRANTIES OF MERCHANTABILITY AND FITNESS FOR A PARTICULAR PURPOSE ARE
# DISCLAIMED. IN NO EVENT SHALL POTENTIAL VENTURES LTD BE LIABLE FOR ANY
# DIRECT, INDIRECT, INCIDENTAL, SPECIAL, EXEMPLARY, OR CONSEQUENTIAL DAMAGES
# (INCLUDING, BUT NOT LIMITED TO, PROCUREMENT OF SUBSTITUTE GOODS OR SERVICES;
# LOSS OF USE, DATA, OR PROFITS; OR BUSINESS INTERRUPTION) HOWEVER CAUSED AND
# ON ANY THEORY OF LIABILITY, WHETHER IN CONTRACT, STRICT LIABILITY, OR TORT
# (INCLUDING NEGLIGENCE OR OTHERWISE) ARISING IN ANY WAY OUT OF THE USE OF THIS
# SOFTWARE, EVEN IF ADVISED OF THE POSSIBILITY OF SUCH DAMAGE.
###############################################################################

include $(SIM_ROOT)/makefiles/Makefile.inc

# Default to VPI layer for now, override this for VHPI
GPI_IMPL ?= vpi

ifndef GPI_IMPL
   $(error "Unable to determine appropriate GPI layer to use")
endif


# FIXME it's a bit nasty to have the source files listed here as dependencies
# but better than re-building the libraries every time.


# windows    
# -------
ifeq ($(OS),Windows_NT)


$(LIB_OBJ_DIR):
	mkdir -p $@

$(LIB_DIR): $(LIB_OBJ_DIR)
	mkdir -p $@

$(LIB_OBJ_DIR)/gpi_logging.o: $(SIM_ROOT)/lib/gpi/gpi_logging.c | $(LIB_OBJ_DIR)
	$(CC) -c $(INCLUDES) $(GCC_ARGS) -DFILTER -o $(shell cygpath -m $@) $(shell cygpath -m $<)   

$(LIB_OBJ_DIR)/gpi_embed.o: $(SIM_ROOT)/lib/embed/gpi_embed.c | $(LIB_OBJ_DIR)
	$(CC) -c $(INCLUDES) $(GCC_ARGS) -o $(shell cygpath -m $@) $(shell cygpath -m $<)             

$(LIB_OBJ_DIR)/gpi_$(GPI_IMPL).o: $(SIM_ROOT)/lib/$(GPI_IMPL)_shim/gpi_$(GPI_IMPL).c | $(LIB_OBJ_DIR)
	$(CC) -c $(INCLUDES) $(GCC_ARGS) -DVPI_CHECKING -o $(shell cygpath -m $@) $(shell cygpath -m $<)         

$(LIB_OBJ_DIR)/simulatormodule.o: $(SIM_ROOT)/lib/simulator/simulatormodule.c | $(LIB_OBJ_DIR)
	$(CC) -c $(INCLUDES) $(GCC_ARGS) -o $(shell cygpath -m $@) $(shell cygpath -m $<)    

$(LIB_DIR)/libgpilog.$(LIB_SUFFIX): $(LIB_OBJ_DIR)/gpi_logging.o | $(LIB_DIR)
	$(CC) $(GCC_ARGS) $(LINKER_ARGS) -o $(shell cygpath -m $@) $(shell cygpath -m $<) -L$(PYTHON_LIBDIR) -l$(PYTHON_LIB) 

$(LIB_DIR)/libgpi.$(LIB_SUFFIX): $(LIB_OBJ_DIR)/gpi_$(GPI_IMPL).o $(LIB_OBJ_DIR)/gpi_embed.o $(LIB_DIR)/libgpilog.$(LIB_SUFFIX) | $(LIB_DIR)
	$(CC) $(GCC_ARGS) $(LINKER_ARGS) -o $(shell cygpath -m $@) $(shell cygpath -m $(filter-out %.$(LIB_SUFFIX), $^)) -L$(shell cygpath -m $(LIB_DIR)) -lgpilog $(EXTRA_LIBDIRS) $(EXTRA_LIBS) -L$(PYTHON_LIBDIR) -l$(PYTHON_LIB)
ifeq ($(SIM),icarus)
	cp -f $@ $(LIB_DIR)/gpivpi.vpl
	cp -f $@ $(LIB_DIR)/cocotb.vpi
endif

$(LIB_DIR)/libcocotb.$(LIB_SUFFIX): $(LIB_OBJ_DIR)/gpi_embed.o $(LIB_DIR)/libgpilog.$(LIB_SUFFIX) $(LIB_DIR)/libgpi.$(LIB_SUFFIX) | $(LIB_DIR)
	$(CC) $(GCC_ARGS) $(LINKER_ARGS) -o $(shell cygpath -m $@) $(shell cygpath -m $<) -L$(shell cygpath -m $(LIB_DIR)) -lgpilog -lgpi -L$(PYTHON_LIBDIR) -l$(PYTHON_LIB)

$(LIB_DIR)/libsim.$(LIB_SUFFIX): $(LIB_OBJ_DIR)/simulatormodule.o $(LIB_OBJ_DIR)/gpi_embed.o $(LIB_DIR)/libgpilog.$(LIB_SUFFIX) $(LIB_DIR)/libgpi.$(LIB_SUFFIX) | $(LIB_DIR)     
	$(CC) $(GCC_ARGS) $(LINKER_ARGS) -o $(shell cygpath -m $@) $(shell cygpath -m $(filter-out %.$(LIB_SUFFIX), $^)) -L$(shell cygpath -m $(LIB_DIR)) -lgpilog -lgpi $(EXTRA_LIBDIRS) $(EXTRA_LIBS) -L$(PYTHON_LIBDIR) -l$(PYTHON_LIB)    
	cp -f $@ $(LIB_DIR)/simulator.$(PY_EXT_SUFFIX)


COCOTB_LIBS = $(LIB_DIR)/libgpilog.$(LIB_SUFFIX) \
	      $(LIB_DIR)/libcocotb.$(LIB_SUFFIX) \
	      $(LIB_DIR)/libgpi.$(LIB_SUFFIX) \
	      $(LIB_DIR)/libsim.$(LIB_SUFFIX)


# linux/darwin 
# ------------
else

$(LIB_OBJ_DIR):
	mkdir -p $@

$(LIB_DIR): $(LIB_OBJ_DIR)
	mkdir -p $@

<<<<<<< HEAD
$(LIB_DIR)/libgpilog.$(LIB_SUFFIX): $(SIM_ROOT)/lib/gpi/gpi_logging.c | $(LIB_DIR)
	make -C $(SIM_ROOT)/lib/gpi
=======
$(LIB_DIR)/libgpilog.so: $(SIM_ROOT)/lib/gpi_log/gpi_logging.c | $(LIB_DIR)
	make -C $(SIM_ROOT)/lib/gpi_log
>>>>>>> da9a1014

$(LIB_DIR)/libcocotb.$(LIB_SUFFIX): $(SIM_ROOT)/lib/embed/gpi_embed.c | $(LIB_DIR)
	make -C $(SIM_ROOT)/lib/embed

<<<<<<< HEAD
$(LIB_DIR)/libgpi.$(LIB_SUFFIX): $(SIM_ROOT)/lib/$(GPI_IMPL)_shim/gpi_$(GPI_IMPL).c | $(LIB_DIR)
	make -C $(SIM_ROOT)/lib/$(GPI_IMPL)_shim EXTRA_LIBS=$(EXTRA_LIBS) EXTRA_LIBDIRS=$(EXTRA_LIBDIRS) 
=======
$(LIB_DIR)/libgpi.so: $(SIM_ROOT)/lib/gpi_impl/gpi_common.c \
		      $(SIM_ROOT)/lib/gpi_impl/gpi_vpi.c \
		      $(SIM_ROOT)/lib/gpi_impl/gpi_vhpi.c | $(LIB_DIR)
	make -C $(SIM_ROOT)/lib/gpi_impl EXTRA_LIBS=$(EXTRA_LIBS) EXTRA_LIBDIRS=$(EXTRA_LIBDIRS)
>>>>>>> da9a1014

$(LIB_DIR)/libsim.$(LIB_SUFFIX): $(SIM_ROOT)/lib/simulator/simulatormodule.c | $(LIB_DIR)
	make -C $(SIM_ROOT)/lib/simulator


COCOTB_LIBS = $(LIB_DIR)/libgpilog.$(LIB_SUFFIX) \
	      $(LIB_DIR)/libcocotb.$(LIB_SUFFIX) \
	      $(LIB_DIR)/libgpi.$(LIB_SUFFIX) \
	      $(LIB_DIR)/libsim.$(LIB_SUFFIX)

endif
          
          
clean::
	-@rm -rf $(BUILD_DIR)<|MERGE_RESOLUTION|>--- conflicted
+++ resolved
@@ -40,96 +40,30 @@
 # FIXME it's a bit nasty to have the source files listed here as dependencies
 # but better than re-building the libraries every time.
 
-
-# windows    
-# -------
-ifeq ($(OS),Windows_NT)
-
-
 $(LIB_OBJ_DIR):
 	mkdir -p $@
 
 $(LIB_DIR): $(LIB_OBJ_DIR)
 	mkdir -p $@
 
-$(LIB_OBJ_DIR)/gpi_logging.o: $(SIM_ROOT)/lib/gpi/gpi_logging.c | $(LIB_OBJ_DIR)
-	$(CC) -c $(INCLUDES) $(GCC_ARGS) -DFILTER -o $(shell cygpath -m $@) $(shell cygpath -m $<)   
-
-$(LIB_OBJ_DIR)/gpi_embed.o: $(SIM_ROOT)/lib/embed/gpi_embed.c | $(LIB_OBJ_DIR)
-	$(CC) -c $(INCLUDES) $(GCC_ARGS) -o $(shell cygpath -m $@) $(shell cygpath -m $<)             
-
-$(LIB_OBJ_DIR)/gpi_$(GPI_IMPL).o: $(SIM_ROOT)/lib/$(GPI_IMPL)_shim/gpi_$(GPI_IMPL).c | $(LIB_OBJ_DIR)
-	$(CC) -c $(INCLUDES) $(GCC_ARGS) -DVPI_CHECKING -o $(shell cygpath -m $@) $(shell cygpath -m $<)         
-
-$(LIB_OBJ_DIR)/simulatormodule.o: $(SIM_ROOT)/lib/simulator/simulatormodule.c | $(LIB_OBJ_DIR)
-	$(CC) -c $(INCLUDES) $(GCC_ARGS) -o $(shell cygpath -m $@) $(shell cygpath -m $<)    
-
-$(LIB_DIR)/libgpilog.$(LIB_SUFFIX): $(LIB_OBJ_DIR)/gpi_logging.o | $(LIB_DIR)
-	$(CC) $(GCC_ARGS) $(LINKER_ARGS) -o $(shell cygpath -m $@) $(shell cygpath -m $<) -L$(PYTHON_LIBDIR) -l$(PYTHON_LIB) 
-
-$(LIB_DIR)/libgpi.$(LIB_SUFFIX): $(LIB_OBJ_DIR)/gpi_$(GPI_IMPL).o $(LIB_OBJ_DIR)/gpi_embed.o $(LIB_DIR)/libgpilog.$(LIB_SUFFIX) | $(LIB_DIR)
-	$(CC) $(GCC_ARGS) $(LINKER_ARGS) -o $(shell cygpath -m $@) $(shell cygpath -m $(filter-out %.$(LIB_SUFFIX), $^)) -L$(shell cygpath -m $(LIB_DIR)) -lgpilog $(EXTRA_LIBDIRS) $(EXTRA_LIBS) -L$(PYTHON_LIBDIR) -l$(PYTHON_LIB)
-ifeq ($(SIM),icarus)
-	cp -f $@ $(LIB_DIR)/gpivpi.vpl
-	cp -f $@ $(LIB_DIR)/cocotb.vpi
-endif
-
-$(LIB_DIR)/libcocotb.$(LIB_SUFFIX): $(LIB_OBJ_DIR)/gpi_embed.o $(LIB_DIR)/libgpilog.$(LIB_SUFFIX) $(LIB_DIR)/libgpi.$(LIB_SUFFIX) | $(LIB_DIR)
-	$(CC) $(GCC_ARGS) $(LINKER_ARGS) -o $(shell cygpath -m $@) $(shell cygpath -m $<) -L$(shell cygpath -m $(LIB_DIR)) -lgpilog -lgpi -L$(PYTHON_LIBDIR) -l$(PYTHON_LIB)
-
-$(LIB_DIR)/libsim.$(LIB_SUFFIX): $(LIB_OBJ_DIR)/simulatormodule.o $(LIB_OBJ_DIR)/gpi_embed.o $(LIB_DIR)/libgpilog.$(LIB_SUFFIX) $(LIB_DIR)/libgpi.$(LIB_SUFFIX) | $(LIB_DIR)     
-	$(CC) $(GCC_ARGS) $(LINKER_ARGS) -o $(shell cygpath -m $@) $(shell cygpath -m $(filter-out %.$(LIB_SUFFIX), $^)) -L$(shell cygpath -m $(LIB_DIR)) -lgpilog -lgpi $(EXTRA_LIBDIRS) $(EXTRA_LIBS) -L$(PYTHON_LIBDIR) -l$(PYTHON_LIB)    
-	cp -f $@ $(LIB_DIR)/simulator.$(PY_EXT_SUFFIX)
-
-
-COCOTB_LIBS = $(LIB_DIR)/libgpilog.$(LIB_SUFFIX) \
-	      $(LIB_DIR)/libcocotb.$(LIB_SUFFIX) \
-	      $(LIB_DIR)/libgpi.$(LIB_SUFFIX) \
-	      $(LIB_DIR)/libsim.$(LIB_SUFFIX)
-
-
-# linux/darwin 
-# ------------
-else
-
-$(LIB_OBJ_DIR):
-	mkdir -p $@
-
-$(LIB_DIR): $(LIB_OBJ_DIR)
-	mkdir -p $@
-
-<<<<<<< HEAD
-$(LIB_DIR)/libgpilog.$(LIB_SUFFIX): $(SIM_ROOT)/lib/gpi/gpi_logging.c | $(LIB_DIR)
-	make -C $(SIM_ROOT)/lib/gpi
-=======
 $(LIB_DIR)/libgpilog.so: $(SIM_ROOT)/lib/gpi_log/gpi_logging.c | $(LIB_DIR)
 	make -C $(SIM_ROOT)/lib/gpi_log
->>>>>>> da9a1014
 
-$(LIB_DIR)/libcocotb.$(LIB_SUFFIX): $(SIM_ROOT)/lib/embed/gpi_embed.c | $(LIB_DIR)
+$(LIB_DIR)/libcocotb.so: $(SIM_ROOT)/lib/embed/gpi_embed.c | $(LIB_DIR)
 	make -C $(SIM_ROOT)/lib/embed
 
-<<<<<<< HEAD
-$(LIB_DIR)/libgpi.$(LIB_SUFFIX): $(SIM_ROOT)/lib/$(GPI_IMPL)_shim/gpi_$(GPI_IMPL).c | $(LIB_DIR)
-	make -C $(SIM_ROOT)/lib/$(GPI_IMPL)_shim EXTRA_LIBS=$(EXTRA_LIBS) EXTRA_LIBDIRS=$(EXTRA_LIBDIRS) 
-=======
 $(LIB_DIR)/libgpi.so: $(SIM_ROOT)/lib/gpi_impl/gpi_common.c \
 		      $(SIM_ROOT)/lib/gpi_impl/gpi_vpi.c \
 		      $(SIM_ROOT)/lib/gpi_impl/gpi_vhpi.c | $(LIB_DIR)
 	make -C $(SIM_ROOT)/lib/gpi_impl EXTRA_LIBS=$(EXTRA_LIBS) EXTRA_LIBDIRS=$(EXTRA_LIBDIRS)
->>>>>>> da9a1014
 
-$(LIB_DIR)/libsim.$(LIB_SUFFIX): $(SIM_ROOT)/lib/simulator/simulatormodule.c | $(LIB_DIR)
+$(LIB_DIR)/libsim.so: $(SIM_ROOT)/lib/simulator/simulatormodule.c | $(LIB_DIR)
 	make -C $(SIM_ROOT)/lib/simulator
 
+COCOTB_LIBS = $(LIB_DIR)/libgpilog.so \
+	      $(LIB_DIR)/libcocotb.so \
+	      $(LIB_DIR)/libgpi.so \
+	      $(LIB_DIR)/libsim.so
 
-COCOTB_LIBS = $(LIB_DIR)/libgpilog.$(LIB_SUFFIX) \
-	      $(LIB_DIR)/libcocotb.$(LIB_SUFFIX) \
-	      $(LIB_DIR)/libgpi.$(LIB_SUFFIX) \
-	      $(LIB_DIR)/libsim.$(LIB_SUFFIX)
-
-endif
-          
-          
 clean::
 	-@rm -rf $(BUILD_DIR)